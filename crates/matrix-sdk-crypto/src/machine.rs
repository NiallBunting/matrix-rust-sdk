// Copyright 2020 The Matrix.org Foundation C.I.C.
//
// Licensed under the Apache License, Version 2.0 (the "License");
// you may not use this file except in compliance with the License.
// You may obtain a copy of the License at
//
//     http://www.apache.org/licenses/LICENSE-2.0
//
// Unless required by applicable law or agreed to in writing, software
// distributed under the License is distributed on an "AS IS" BASIS,
// WITHOUT WARRANTIES OR CONDITIONS OF ANY KIND, either express or implied.
// See the License for the specific language governing permissions and
// limitations under the License.

#[cfg(feature = "sled_cryptostore")]
use std::path::Path;
use std::{
    collections::{BTreeMap, BTreeSet, HashSet},
    mem,
    sync::Arc,
};

use dashmap::DashMap;
use matrix_sdk_common::{
    deserialized_responses::{AlgorithmInfo, EncryptionInfo, SyncRoomEvent, VerificationState},
    locks::Mutex,
    uuid::Uuid,
};
use ruma::{
    api::client::r0::{
        keys::{
            claim_keys::{Request as KeysClaimRequest, Response as KeysClaimResponse},
            get_keys::Response as KeysQueryResponse,
            upload_keys,
            upload_signatures::Request as UploadSignaturesRequest,
        },
        sync::sync_events::{DeviceLists, ToDevice},
    },
    assign,
    events::{
        room::encrypted::{
            EncryptedEventScheme, MegolmV1AesSha2Content, RoomEncryptedEventContent,
            SyncRoomEncryptedEvent, ToDeviceRoomEncryptedEvent,
        },
        room_key::ToDeviceRoomKeyEvent,
        secret::request::SecretName,
        AnyMessageEventContent, AnyRoomEvent, AnyToDeviceEvent, EventContent,
    },
    DeviceId, DeviceKeyAlgorithm, DeviceKeyId, EventEncryptionAlgorithm, RoomId, UInt, UserId,
};
use serde_json::Value;
use tracing::{debug, error, info, trace, warn};

#[cfg(feature = "backups_v1")]
use crate::backups::BackupMachine;
#[cfg(feature = "sled_cryptostore")]
use crate::store::sled::SledStore;
use crate::{
    error::{EventError, MegolmError, MegolmResult, OlmError, OlmResult},
    gossiping::GossipMachine,
    identities::{user::UserIdentities, Device, IdentityManager, UserDevices},
    olm::{
        Account, CrossSigningStatus, EncryptionSettings, ExportedRoomKey, GroupSessionKey,
        IdentityKeys, InboundGroupSession, OlmDecryptionInfo, PrivateCrossSigningIdentity,
        ReadOnlyAccount, SessionType,
    },
    requests::{IncomingResponse, OutgoingRequest, UploadSigningKeysRequest},
    session_manager::{GroupSessionManager, SessionManager},
    store::{
        Changes, CryptoStore, DeviceChanges, IdentityChanges, MemoryStore, Result as StoreResult,
        SecretImportError, Store,
    },
    verification::{Verification, VerificationMachine, VerificationRequest},
    CrossSigningKeyExport, RoomKeyImportResult, ToDeviceRequest,
};

/// State machine implementation of the Olm/Megolm encryption protocol used for
/// Matrix end to end encryption.
#[derive(Clone)]
pub struct OlmMachine {
    /// The unique user id that owns this account.
    user_id: Arc<UserId>,
    /// The unique device id of the device that holds this account.
    device_id: Arc<DeviceId>,
    /// Our underlying Olm Account holding our identity keys.
    account: Account,
    /// The private part of our cross signing identity.
    /// Used to sign devices and other users, might be missing if some other
    /// device bootstrapped cross signing or cross signing isn't bootstrapped at
    /// all.
    user_identity: Arc<Mutex<PrivateCrossSigningIdentity>>,
    /// Store for the encryption keys.
    /// Persists all the encryption keys so a client can resume the session
    /// without the need to create new keys.
    store: Store,
    /// A state machine that handles Olm sessions creation.
    session_manager: SessionManager,
    /// A state machine that keeps track of our outbound group sessions.
    group_session_manager: GroupSessionManager,
    /// A state machine that is responsible to handle and keep track of SAS
    /// verification flows.
    verification_machine: VerificationMachine,
    /// The state machine that is responsible to handle outgoing and incoming
    /// key requests.
    key_request_machine: GossipMachine,
    /// State machine handling public user identities and devices, keeping track
    /// of when a key query needs to be done and handling one.
    identity_manager: IdentityManager,
    /// A state machine that handles creating room key backups.
    #[cfg(feature = "backups_v1")]
    backup_machine: BackupMachine,
}

#[cfg(not(tarpaulin_include))]
impl std::fmt::Debug for OlmMachine {
    fn fmt(&self, f: &mut std::fmt::Formatter<'_>) -> std::fmt::Result {
        f.debug_struct("OlmMachine")
            .field("user_id", &self.user_id)
            .field("device_id", &self.device_id)
            .finish()
    }
}

impl OlmMachine {
    /// Create a new memory based OlmMachine.
    ///
    /// The created machine will keep the encryption keys only in memory and
    /// once the object is dropped the keys will be lost.
    ///
    /// # Arguments
    ///
    /// * `user_id` - The unique id of the user that owns this machine.
    ///
    /// * `device_id` - The unique id of the device that owns this machine.
    pub fn new(user_id: &UserId, device_id: &DeviceId) -> Self {
        let store: Box<dyn CryptoStore> = Box::new(MemoryStore::new());
        let device_id: Box<DeviceId> = device_id.into();
        let account = ReadOnlyAccount::new(user_id, &device_id);

        OlmMachine::new_helper(
            user_id,
            device_id,
            store,
            account,
            PrivateCrossSigningIdentity::empty(user_id.to_owned()),
        )
    }

    fn new_helper(
        user_id: &UserId,
        device_id: Box<DeviceId>,
        store: Box<dyn CryptoStore>,
        account: ReadOnlyAccount,
        user_identity: PrivateCrossSigningIdentity,
    ) -> Self {
        let user_id: Arc<UserId> = user_id.into();
        let user_identity = Arc::new(Mutex::new(user_identity));

        let store: Arc<dyn CryptoStore> = store.into();
        let verification_machine =
            VerificationMachine::new(account.clone(), user_identity.clone(), store.clone());
        let store =
            Store::new(user_id.clone(), user_identity.clone(), store, verification_machine.clone());
        let device_id: Arc<DeviceId> = device_id.into();
        let users_for_key_claim = Arc::new(DashMap::new());

        let account = Account { inner: account, store: store.clone() };

        let group_session_manager = GroupSessionManager::new(account.clone(), store.clone());

        let key_request_machine = GossipMachine::new(
            user_id.clone(),
            device_id.clone(),
            store.clone(),
            group_session_manager.session_cache(),
            users_for_key_claim.clone(),
        );

        let session_manager = SessionManager::new(
            account.clone(),
            users_for_key_claim,
            key_request_machine.clone(),
            store.clone(),
        );
        let identity_manager =
            IdentityManager::new(user_id.clone(), device_id.clone(), store.clone());

        #[cfg(feature = "backups_v1")]
        let backup_machine = BackupMachine::new(account.clone(), store.clone(), None);

        OlmMachine {
            user_id,
            device_id,
            account,
            user_identity,
            store,
            session_manager,
            group_session_manager,
            verification_machine,
            key_request_machine,
            identity_manager,
            #[cfg(feature = "backups_v1")]
            backup_machine,
        }
    }

    /// Create a new OlmMachine with the given [`CryptoStore`].
    ///
    /// The created machine will keep the encryption keys only in memory and
    /// once the object is dropped the keys will be lost.
    ///
    /// If the store already contains encryption keys for the given user/device
    /// pair those will be re-used. Otherwise new ones will be created and
    /// stored.
    ///
    /// # Arguments
    ///
    /// * `user_id` - The unique id of the user that owns this machine.
    ///
    /// * `device_id` - The unique id of the device that owns this machine.
    ///
    /// * `store` - A `Cryptostore` implementation that will be used to store
    /// the encryption keys.
    ///
    /// [`Cryptostore`]: trait.CryptoStore.html
    pub async fn new_with_store(
        user_id: Box<UserId>,
        device_id: Box<DeviceId>,
        store: Box<dyn CryptoStore>,
    ) -> StoreResult<Self> {
        let account = match store.load_account().await? {
            Some(a) => {
                debug!(ed25519_key = a.identity_keys().ed25519(), "Restored an Olm account");
                a
            }
            None => {
                let account = ReadOnlyAccount::new(&user_id, &device_id);
                debug!(
                    ed25519_key = account.identity_keys().ed25519(),
                    "Created a new Olm account"
                );
                store.save_account(account.clone()).await?;
                account
            }
        };

        let identity = match store.load_identity().await? {
            Some(i) => {
                let master_key = i
                    .master_public_key()
                    .await
                    .and_then(|m| m.get_first_key().map(|m| m.to_string()));
                debug!(
                    master_key =? master_key,
                    "Restored the cross signing identity"
                );
                i
            }
            None => {
                debug!("Creating an empty cross signing identity stub");
                PrivateCrossSigningIdentity::empty(user_id.clone())
            }
        };

        Ok(OlmMachine::new_helper(&user_id, device_id, store, account, identity))
    }

    /// Create a new machine with the default crypto store.
    ///
    /// The default store uses a Sled database to store the encryption keys.
    ///
    /// # Arguments
    ///
    /// * `user_id` - The unique id of the user that owns this machine.
    ///
    /// * `device_id` - The unique id of the device that owns this machine.
    #[cfg(feature = "sled_cryptostore")]
    pub async fn new_with_default_store(
        user_id: &UserId,
        device_id: &DeviceId,
        path: impl AsRef<Path>,
        passphrase: Option<&str>,
    ) -> StoreResult<Self> {
        let store = SledStore::open_with_passphrase(path, passphrase)?;

        OlmMachine::new_with_store(user_id.to_owned(), device_id.into(), Box::new(store)).await
    }

    /// The unique user id that owns this `OlmMachine` instance.
    pub fn user_id(&self) -> &UserId {
        &self.user_id
    }

    /// The unique device id that identifies this `OlmMachine`.
    pub fn device_id(&self) -> &DeviceId {
        &self.device_id
    }

    /// Get the public parts of our Olm identity keys.
    pub fn identity_keys(&self) -> &IdentityKeys {
        self.account.identity_keys()
    }

    /// Get the display name of our own device
    pub async fn display_name(&self) -> StoreResult<Option<String>> {
        self.store.device_display_name().await
    }

    /// Get all the tracked users we know about
    pub fn tracked_users(&self) -> HashSet<Box<UserId>> {
        self.store.tracked_users()
    }

    /// Get the outgoing requests that need to be sent out.
    ///
    /// This returns a list of `OutGoingRequest`, those requests need to be sent
    /// out to the server and the responses need to be passed back to the state
    /// machine using [`mark_request_as_sent`].
    ///
    /// [`mark_request_as_sent`]: #method.mark_request_as_sent
    pub async fn outgoing_requests(&self) -> StoreResult<Vec<OutgoingRequest>> {
        let mut requests = Vec::new();

        if let Some(r) = self
            .keys_for_upload()
            .await
            .map(|r| OutgoingRequest { request_id: Uuid::new_v4(), request: Arc::new(r.into()) })
        {
            self.account.save().await?;
            requests.push(r);
        }

        for request in
            self.identity_manager.users_for_key_query().await.into_iter().map(|r| OutgoingRequest {
                request_id: Uuid::new_v4(),
                request: Arc::new(r.into()),
            })
        {
            requests.push(request);
        }

        requests.append(&mut self.verification_machine.outgoing_messages());
        requests.append(&mut self.key_request_machine.outgoing_to_device_requests().await?);

        Ok(requests)
    }

    /// Mark the request with the given request id as sent.
    ///
    /// # Arguments
    ///
    /// * `request_id` - The unique id of the request that was sent out. This is
    /// needed to couple the response with the now sent out request.
    ///
    /// * `response` - The response that was received from the server after the
    /// outgoing request was sent out.
    pub async fn mark_request_as_sent<'a>(
        &self,
        request_id: &Uuid,
        response: impl Into<IncomingResponse<'a>>,
    ) -> OlmResult<()> {
        match response.into() {
            IncomingResponse::KeysUpload(response) => {
                self.receive_keys_upload_response(response).await?;
            }
            IncomingResponse::KeysQuery(response) => {
                self.receive_keys_query_response(response).await?;
            }
            IncomingResponse::KeysClaim(response) => {
                self.receive_keys_claim_response(response).await?;
            }
            IncomingResponse::ToDevice(_) => {
                self.mark_to_device_request_as_sent(request_id).await?;
            }
            IncomingResponse::SigningKeysUpload(_) => {
                self.receive_cross_signing_upload_response().await?;
            }
            IncomingResponse::SignatureUpload(_) => {
                self.verification_machine.mark_request_as_sent(request_id);
            }
            IncomingResponse::RoomMessage(_) => {
                self.verification_machine.mark_request_as_sent(request_id);
            }
            IncomingResponse::KeysBackup(_) => {
                #[cfg(feature = "backups_v1")]
                self.backup_machine.mark_request_as_sent(*request_id).await?;
            }
        };

        Ok(())
    }

    /// Mark the cross signing identity as shared.
    async fn receive_cross_signing_upload_response(&self) -> StoreResult<()> {
        let identity = self.user_identity.lock().await;
        identity.mark_as_shared();

        let changes = Changes { private_identity: Some(identity.clone()), ..Default::default() };

        self.store.save_changes(changes).await
    }

    /// Create a new cross signing identity and get the upload request to push
    /// the new public keys to the server.
    ///
    /// **Warning**: This will delete any existing cross signing keys that might
    /// exist on the server and thus will reset the trust between all the
    /// devices.
    ///
    /// Uploading these keys will require user interactive auth.
    pub async fn bootstrap_cross_signing(
        &self,
        reset: bool,
    ) -> StoreResult<(UploadSigningKeysRequest, UploadSignaturesRequest)> {
        let mut identity = self.user_identity.lock().await;

        if identity.is_empty().await || reset {
            info!("Creating new cross signing identity");
            let (id, request, signature_request) = self.account.bootstrap_cross_signing().await;

            *identity = id;

            let public = identity.to_public_identity().await.expect(
                "Couldn't create a public version of the identity from a new private identity",
            );

            let changes = Changes {
                identities: IdentityChanges { new: vec![public.into()], ..Default::default() },
                private_identity: Some(identity.clone()),
                ..Default::default()
            };

            self.store.save_changes(changes).await?;

            Ok((request, signature_request))
        } else {
            info!("Trying to upload the existing cross signing identity");
            let request = identity.as_upload_request().await;
            // TODO remove this expect.
            let signature_request =
                identity.sign_account(&self.account).await.expect("Can't sign device keys");
            Ok((request, signature_request))
        }
    }

    /// Should device or one-time keys be uploaded to the server.
    ///
    /// This needs to be checked periodically, ideally after every sync request.
    ///
    /// # Example
    ///
    /// ```
    /// # use std::convert::TryFrom;
    /// # use matrix_sdk_crypto::OlmMachine;
    /// # use ruma::UserId;
    /// # use futures::executor::block_on;
    /// # let alice = Box::<UserId>::try_from("@alice:example.org").unwrap();
    /// # let machine = OlmMachine::new(&alice, device_id!("DEVICEID"));
    /// # block_on(async {
    /// if machine.should_upload_keys().await {
    ///     let request = machine
    ///         .keys_for_upload()
    ///         .await
    ///         .unwrap();
    ///
    ///     // Upload the keys here.
    /// }
    /// # });
    /// ```
    #[cfg(test)]
    async fn should_upload_keys(&self) -> bool {
        self.account.should_upload_keys().await
    }

    /// Get the underlying Olm account of the machine.
    #[cfg(test)]
    pub(crate) fn account(&self) -> &ReadOnlyAccount {
        &self.account
    }

    /// Receive a successful keys upload response.
    ///
    /// # Arguments
    ///
    /// * `response` - The keys upload response of the request that the client
    /// performed.
    async fn receive_keys_upload_response(
        &self,
        response: &upload_keys::Response,
    ) -> OlmResult<()> {
        self.account.receive_keys_upload_response(response).await
    }

    /// Get the a key claiming request for the user/device pairs that we are
    /// missing Olm sessions for.
    ///
    /// Returns None if no key claiming request needs to be sent out.
    ///
    /// Sessions need to be established between devices so group sessions for a
    /// room can be shared with them.
    ///
    /// This should be called every time a group session needs to be shared as
    /// well as between sync calls. After a sync some devices may request room
    /// keys without us having a valid Olm session with them, making it
    /// impossible to server the room key request, thus it's necessary to check
    /// for missing sessions between sync as well.
    ///
    /// **Note**: Care should be taken that only one such request at a time is
    /// in flight, e.g. using a lock.
    ///
    /// The response of a successful key claiming requests needs to be passed to
    /// the `OlmMachine` with the [`mark_request_as_sent`].
    ///
    /// # Arguments
    ///
    /// `users` - The list of users that we should check if we lack a session
    /// with one of their devices. This can be an empty iterator when calling
    /// this method between sync requests.
    ///
    /// [`mark_request_as_sent`]: #method.mark_request_as_sent
    pub async fn get_missing_sessions(
        &self,
        users: impl Iterator<Item = &UserId>,
    ) -> StoreResult<Option<(Uuid, KeysClaimRequest)>> {
        self.session_manager.get_missing_sessions(users).await
    }

    /// Receive a successful key claim response and create new Olm sessions with
    /// the claimed keys.
    ///
    /// # Arguments
    ///
    /// * `response` - The response containing the claimed one-time keys.
    async fn receive_keys_claim_response(&self, response: &KeysClaimResponse) -> OlmResult<()> {
        self.session_manager.receive_keys_claim_response(response).await
    }

    /// Receive a successful keys query response.
    ///
    /// Returns a list of devices newly discovered devices and devices that
    /// changed.
    ///
    /// # Arguments
    ///
    /// * `response` - The keys query response of the request that the client
    /// performed.
    async fn receive_keys_query_response(
        &self,
        response: &KeysQueryResponse,
    ) -> OlmResult<(DeviceChanges, IdentityChanges)> {
        self.identity_manager.receive_keys_query_response(response).await
    }

    /// Get a request to upload E2EE keys to the server.
    ///
    /// Returns None if no keys need to be uploaded.
    ///
    /// The response of a successful key upload requests needs to be passed to
    /// the [`OlmMachine`] with the [`receive_keys_upload_response`].
    ///
    /// [`receive_keys_upload_response`]: #method.receive_keys_upload_response
    /// [`OlmMachine`]: struct.OlmMachine.html
    async fn keys_for_upload(&self) -> Option<upload_keys::Request> {
        let (device_keys, one_time_keys) = self.account.keys_for_upload().await?;
        Some(assign!(upload_keys::Request::new(), { device_keys, one_time_keys }))
    }

    /// Decrypt a to-device event.
    ///
    /// Returns a decrypted `ToDeviceEvent` if the decryption was successful,
    /// an error indicating why decryption failed otherwise.
    ///
    /// # Arguments
    ///
    /// * `event` - The to-device event that should be decrypted.
    async fn decrypt_to_device_event(
        &self,
        event: &ToDeviceRoomEncryptedEvent,
    ) -> OlmResult<OlmDecryptionInfo> {
        let mut decrypted = self.account.decrypt_to_device_event(event).await?;
        // Handle the decrypted event, e.g. fetch out Megolm sessions out of
        // the event.
        if let (Some(event), group_session) =
            self.handle_decrypted_to_device_event(&decrypted).await?
        {
            // Some events may have sensitive data e.g. private keys, while we
            // want to notify our users that a private key was received we
            // don't want them to be able to do silly things with it. Handling
            // events modifies them and returns a modified one, so replace it
            // here if we get one.
            decrypted.deserialized_event = Some(event);
            decrypted.inbound_group_session = group_session;
        }

        Ok(decrypted)
    }

    /// Create a group session from a room key and add it to our crypto store.
    async fn add_room_key(
        &self,
        sender_key: &str,
        signing_key: &str,
        event: &mut ToDeviceRoomKeyEvent,
    ) -> OlmResult<(Option<AnyToDeviceEvent>, Option<InboundGroupSession>)> {
        match event.content.algorithm {
            EventEncryptionAlgorithm::MegolmV1AesSha2 => {
                let session_key = GroupSessionKey(mem::take(&mut event.content.session_key));

                match InboundGroupSession::new(
                    sender_key,
                    signing_key,
                    &event.content.room_id,
                    session_key,
                    None,
                ) {
                    Ok(session) => {
                        info!(
                            sender = event.sender.as_str(),
                            sender_key = sender_key,
                            room_id = event.content.room_id.as_str(),
                            session_id = session.session_id(),
                            "Received a new room key",
                        );

                        let event = AnyToDeviceEvent::RoomKey(event.clone());

                        Ok((Some(event), Some(session)))
                    }
                    Err(e) => {
                        warn!(
                            sender = event.sender.as_str(),
                            sender_key = sender_key,
                            room_id = event.content.room_id.as_str(),
                            "Couldn't create a group session from a received room key"
                        );
                        Err(e.into())
                    }
                }
            }
            _ => {
                warn!(
                    sender = event.sender.as_str(),
                    sender_key = sender_key,
                    room_id = event.content.room_id.as_str(),
                    algorithm =? event.content.algorithm,
                    "Received room key with unsupported key algorithm",
                );
                Ok((None, None))
            }
        }
    }

    #[cfg(test)]
    pub(crate) async fn create_outbound_group_session_with_defaults(
        &self,
        room_id: &RoomId,
    ) -> OlmResult<()> {
        let (_, session) = self
            .group_session_manager
            .create_outbound_group_session(room_id, EncryptionSettings::default())
            .await?;

        self.store.save_inbound_group_sessions(&[session]).await?;

        Ok(())
    }

    #[cfg(test)]
    pub(crate) async fn create_inbound_session(
        &self,
        room_id: &RoomId,
    ) -> OlmResult<InboundGroupSession> {
        let (_, session) = self
            .group_session_manager
            .create_outbound_group_session(room_id, EncryptionSettings::default())
            .await?;

        Ok(session)
    }

    /// Encrypt a room message for the given room.
    ///
    /// Beware that a group session needs to be shared before this method can be
    /// called using the [`share_group_session`] method.
    ///
    /// Since group sessions can expire or become invalid if the room membership
    /// changes client authors should check with the
    /// [`should_share_group_session`] method if a new group session needs to
    /// be shared.
    ///
    /// **Note**: This method doesn't support encrypting custom events, see the
    /// [`encrypt_raw()`] method to do so.
    ///
    /// # Arguments
    ///
    /// * `room_id` - The id of the room for which the message should be
    /// encrypted.
    ///
    /// * `content` - The plaintext content of the message that should be
    /// encrypted.
    ///
    /// # Panics
    ///
    /// Panics if a group session for the given room wasn't shared beforehand.
    ///
    /// [`should_share_group_session`]: #method.should_share_group_session
    /// [`share_group_session`]: #method.share_group_session
    /// [`encrypt_raw()`]: #method.encrypt_raw
    pub async fn encrypt(
        &self,
        room_id: &RoomId,
        content: AnyMessageEventContent,
    ) -> MegolmResult<RoomEncryptedEventContent> {
        let event_type = content.event_type().to_owned();
        let content = serde_json::to_value(content)?;

        self.group_session_manager.encrypt(room_id, content, &event_type).await
    }

    /// Encrypt a json [`Value`] content for the given room.
    ///
    /// This method is equivalent to the [`encrypt()`] method but allows custom
    /// events to be encrypted.
    ///
    /// # Arguments
    ///
    /// * `room_id` - The id of the room for which the message should be
    /// encrypted.
    ///
    /// * `content` - The plaintext content of the message that should be
    /// encrypted as a json [`Value`].
    ///
    /// * `event_type` - The plaintext type of the event.
    ///
    /// # Panics
    ///
    /// Panics if a group session for the given room wasn't shared beforehand.
    ///
    /// [`encrypt()`]: #method.encrypt
    pub async fn encrypt_raw(
        &self,
        room_id: &RoomId,
        content: Value,
        event_type: &str,
    ) -> MegolmResult<RoomEncryptedEventContent> {
        self.group_session_manager.encrypt(room_id, content, event_type).await
    }

    /// Invalidate the currently active outbound group session for the given
    /// room.
    ///
    /// Returns true if a session was invalidated, false if there was no session
    /// to invalidate.
    pub async fn invalidate_group_session(&self, room_id: &RoomId) -> StoreResult<bool> {
        self.group_session_manager.invalidate_group_session(room_id).await
    }

    /// Get to-device requests to share a group session with users in a room.
    ///
    /// # Arguments
    ///
    /// `room_id` - The room id of the room where the group session will be
    /// used.
    ///
    /// `users` - The list of users that should receive the group session.
    pub async fn share_group_session(
        &self,
        room_id: &RoomId,
        users: impl Iterator<Item = &UserId>,
        encryption_settings: impl Into<EncryptionSettings>,
    ) -> OlmResult<Vec<Arc<ToDeviceRequest>>> {
        self.group_session_manager.share_group_session(room_id, users, encryption_settings).await
    }

    /// Receive and properly handle a decrypted to-device event.
    ///
    /// # Arguments
    ///
    /// * `sender_key` - The sender (curve25519) key of the event sender.
    ///
    /// * `signing_key` - The signing (ed25519) key of the event sender.
    ///
    /// * `event` - The decrypted to-device event.
    async fn handle_decrypted_to_device_event(
        &self,
        decrypted: &OlmDecryptionInfo,
    ) -> OlmResult<(Option<AnyToDeviceEvent>, Option<InboundGroupSession>)> {
        let event = match decrypted.event.deserialize() {
            Ok(e) => e,
            Err(e) => {
                warn!(
                    sender = decrypted.sender.as_str(),
                    sender_key = decrypted.sender_key.as_str(),
                    error =? e,
                    "Decrypted to-device event failed to be deserialized correctly"
                );
                return Ok((None, None));
            }
        };

        trace!(
            sender = decrypted.sender.as_str(),
            sender_key = decrypted.sender_key.as_str(),
            event_type = event.event_type(),
            "Received a decrypted to-device event"
        );

        match event {
            AnyToDeviceEvent::RoomKey(mut e) => {
                Ok(self.add_room_key(&decrypted.sender_key, &decrypted.signing_key, &mut e).await?)
            }
            AnyToDeviceEvent::ForwardedRoomKey(mut e) => Ok(self
                .key_request_machine
                .receive_forwarded_room_key(&decrypted.sender_key, &mut e)
                .await?),
            AnyToDeviceEvent::SecretSend(mut e) => Ok((
                self.key_request_machine.receive_secret(&decrypted.sender_key, &mut e).await?,
                None,
            )),
            _ => {
                warn!(event_type =? event.event_type(), "Received an unexpected encrypted to-device event");
                Ok((Some(event), None))
            }
        }
    }

    async fn handle_verification_event(&self, event: &AnyToDeviceEvent) {
        if let Err(e) = self.verification_machine.receive_any_event(event).await {
            error!("Error handling a verification event: {:?}", e);
        }
    }

    /// Mark an outgoing to-device requests as sent.
    async fn mark_to_device_request_as_sent(&self, request_id: &Uuid) -> StoreResult<()> {
        self.verification_machine.mark_request_as_sent(request_id);
        self.key_request_machine.mark_outgoing_request_as_sent(*request_id).await?;
        self.group_session_manager.mark_request_as_sent(request_id).await?;
        self.session_manager.mark_outgoing_request_as_sent(request_id);

        Ok(())
    }

    /// Get a verification object for the given user id with the given flow id.
    pub fn get_verification(&self, user_id: &UserId, flow_id: &str) -> Option<Verification> {
        self.verification_machine.get_verification(user_id, flow_id)
    }

    /// Get a verification request object with the given flow id.
    pub fn get_verification_request(
        &self,
        user_id: &UserId,
        flow_id: impl AsRef<str>,
    ) -> Option<VerificationRequest> {
        self.verification_machine.get_request(user_id, flow_id)
    }

    /// Get all the verification requests of a given user.
    pub fn get_verification_requests(&self, user_id: &UserId) -> Vec<VerificationRequest> {
        self.verification_machine.get_requests(user_id)
    }

    fn update_one_time_key_count(&self, key_count: &BTreeMap<DeviceKeyAlgorithm, UInt>) {
        self.account.update_uploaded_key_count(key_count);
    }

    async fn handle_to_device_event(&self, event: &AnyToDeviceEvent) {
        match event {
            AnyToDeviceEvent::RoomKeyRequest(e) => {
                self.key_request_machine.receive_incoming_key_request(e)
            }
            AnyToDeviceEvent::SecretRequest(e) => {
                self.key_request_machine.receive_incoming_secret_request(e)
            }
            AnyToDeviceEvent::KeyVerificationAccept(..)
            | AnyToDeviceEvent::KeyVerificationCancel(..)
            | AnyToDeviceEvent::KeyVerificationKey(..)
            | AnyToDeviceEvent::KeyVerificationMac(..)
            | AnyToDeviceEvent::KeyVerificationRequest(..)
            | AnyToDeviceEvent::KeyVerificationReady(..)
            | AnyToDeviceEvent::KeyVerificationDone(..)
            | AnyToDeviceEvent::KeyVerificationStart(..) => {
                self.handle_verification_event(event).await;
            }
            AnyToDeviceEvent::Dummy(_)
            | AnyToDeviceEvent::RoomKey(_)
            | AnyToDeviceEvent::ForwardedRoomKey(_)
            | AnyToDeviceEvent::RoomEncrypted(_) => {}
            _ => {}
        }
    }

    /// Handle a to-device and one-time key counts from a sync response.
    ///
    /// This will decrypt and handle to-device events returning the decrypted
    /// versions of them.
    ///
    /// To decrypt an event from the room timeline call [`decrypt_room_event`].
    ///
    /// # Arguments
    ///
    /// * `to_device_events` - The to-device events of the current sync
    /// response.
    ///
    /// * `changed_devices` - The list of devices that changed in this sync
    /// response.
    ///
    /// * `one_time_keys_count` - The current one-time keys counts that the sync
    /// response returned.
    ///
    /// [`decrypt_room_event`]: #method.decrypt_room_event
    pub async fn receive_sync_changes(
        &self,
        to_device_events: ToDevice,
        changed_devices: &DeviceLists,
        one_time_keys_counts: &BTreeMap<DeviceKeyAlgorithm, UInt>,
    ) -> OlmResult<ToDevice> {
        // Remove verification objects that have expired or are done.
        let mut events = self.verification_machine.garbage_collect();

        // Always save the account, a new session might get created which also
        // touches the account.
        let mut changes =
            Changes { account: Some(self.account.inner.clone()), ..Default::default() };

        self.update_one_time_key_count(one_time_keys_counts);

        for user_id in &changed_devices.changed {
            if let Err(e) = self.identity_manager.mark_user_as_changed(user_id).await {
                error!(error =? e, "Error marking a tracked user as changed");
            }
        }

        for mut raw_event in to_device_events.events {
            let event = match raw_event.deserialize() {
                Ok(e) => e,
                Err(e) => {
                    // Skip invalid events.
                    warn!(
                        error =? e,
                        "Received an invalid to-device event"
                    );
                    continue;
                }
            };

            trace!(
                sender = event.sender().as_str(),
                event_type = event.event_type(),
                "Received a to-device event"
            );

            match event {
                AnyToDeviceEvent::RoomEncrypted(e) => {
                    let decrypted = match self.decrypt_to_device_event(&e).await {
                        Ok(e) => e,
                        Err(err) => {
                            if let OlmError::SessionWedged(sender, curve_key) = err {
                                if let Err(e) = self
                                    .session_manager
                                    .mark_device_as_wedged(&sender, &curve_key)
                                    .await
                                {
                                    error!(
                                        sender = sender.as_str(),
                                        error =? e,
                                        "Couldn't mark device from to be unwedged",
                                    );
                                }
                            }
                            continue;
                        }
                    };

                    // New sessions modify the account so we need to save that
                    // one as well.
                    match decrypted.session {
                        SessionType::New(s) => {
                            changes.sessions.push(s);
                            changes.account = Some(self.account.inner.clone());
                        }
                        SessionType::Existing(s) => {
                            changes.sessions.push(s);
                        }
                    }

                    changes.message_hashes.push(decrypted.message_hash);

                    if let Some(group_session) = decrypted.inbound_group_session {
                        changes.inbound_group_sessions.push(group_session);
                    }

                    if let Some(event) = decrypted.deserialized_event {
                        self.handle_to_device_event(&event).await;
                    }

                    raw_event = decrypted.event;
                }
                e => self.handle_to_device_event(&e).await,
            }

            events.push(raw_event);
        }

        let changed_sessions = self.key_request_machine.collect_incoming_key_requests().await?;

        changes.sessions.extend(changed_sessions);

        self.store.save_changes(changes).await?;

        let mut to_device = ToDevice::new();
        to_device.events = events;

        Ok(to_device)
    }

    /// Request a room key from our devices.
    ///
    /// This method will return a request cancellation and a new key request if
    /// the key was already requested, otherwise it will return just the key
    /// request.
    ///
    /// The request cancellation *must* be sent out before the request is sent
    /// out, otherwise devices will ignore the key request.
    ///
    /// # Arguments
    ///
    /// * `room_id` - The id of the room where the key is used in.
    ///
    /// * `sender_key` - The curve25519 key of the sender that owns the key.
    ///
    /// * `session_id` - The id that uniquely identifies the session.
    pub async fn request_room_key(
        &self,
        event: &SyncRoomEncryptedEvent,
        room_id: &RoomId,
    ) -> MegolmResult<(Option<OutgoingRequest>, OutgoingRequest)> {
        let content = match &event.content.scheme {
            EncryptedEventScheme::MegolmV1AesSha2(c) => c,
            _ => return Err(EventError::UnsupportedAlgorithm.into()),
        };

        Ok(self
            .key_request_machine
            .request_key(room_id, &content.sender_key, &content.session_id)
            .await?)
    }

    async fn get_encryption_info(
        &self,
        session: &InboundGroupSession,
        sender: &UserId,
        device_id: &DeviceId,
    ) -> StoreResult<EncryptionInfo> {
        let verification_state = if let Some(device) =
            self.get_device(sender, device_id).await?.filter(|d| {
                d.get_key(DeviceKeyAlgorithm::Curve25519)
                    .map(|k| k == session.sender_key())
                    .unwrap_or(false)
            }) {
            if (self.user_id() == device.user_id() && self.device_id() == device.device_id())
                || device.verified()
            {
                VerificationState::Trusted
            } else {
                VerificationState::Untrusted
            }
        } else {
            VerificationState::UnknownDevice
        };

        let sender = sender.to_owned();
        let device_id = device_id.to_owned();

        Ok(EncryptionInfo {
            sender,
            sender_device: device_id,
            algorithm_info: AlgorithmInfo::MegolmV1AesSha2 {
                curve25519_key: session.sender_key().to_owned(),
                sender_claimed_keys: session.signing_keys().to_owned(),
                forwarding_curve25519_key_chain: session.forwarding_key_chain().to_vec(),
            },
            verification_state,
        })
    }

    async fn decrypt_megolm_v1_event(
        &self,
        room_id: &RoomId,
        event: &SyncRoomEncryptedEvent,
        content: &MegolmV1AesSha2Content,
    ) -> MegolmResult<SyncRoomEvent> {
        if let Some(session) = self
            .store
            .get_inbound_group_session(room_id, &content.sender_key, &content.session_id)
            .await?
        {
            // TODO check the message index.
            let (decrypted_event, _) = session.decrypt(event).await?;

            match decrypted_event.deserialize() {
                Ok(e) => {
                    // TODO log the event type once `AnySyncRoomEvent` has the
                    // method as well
                    trace!(
                        sender = event.sender.as_str(),
                        room_id = room_id.as_str(),
                        session_id = session.session_id(),
                        sender_key = session.sender_key(),
                        "Successfully decrypted a room event"
                    );
                    let event = e.into_full_event(room_id.to_owned());

                    if let AnyRoomEvent::Message(e) = event {
                        self.verification_machine.receive_any_event(&e).await?;
                    }
                }
                Err(e) => {
                    warn!(
                        sender = event.sender.as_str(),
                        room_id = room_id.as_str(),
                        session_id = session.session_id(),
                        sender_key = session.sender_key(),
                        error =? e,
                        "Event was successfully decrypted but has an invalid format"
                    );
                }
            }

            let encryption_info =
                self.get_encryption_info(&session, &event.sender, &content.device_id).await?;

            Ok(SyncRoomEvent { encryption_info: Some(encryption_info), event: decrypted_event })
        } else {
            self.key_request_machine
                .create_outgoing_key_request(room_id, &content.sender_key, &content.session_id)
                .await?;

            Err(MegolmError::MissingRoomKey)
        }
    }

    /// Decrypt an event from a room timeline.
    ///
    /// # Arguments
    ///
    /// * `event` - The event that should be decrypted.
    ///
    /// * `room_id` - The ID of the room where the event was sent to.
    pub async fn decrypt_room_event(
        &self,
        event: &SyncRoomEncryptedEvent,
        room_id: &RoomId,
    ) -> MegolmResult<SyncRoomEvent> {
        match &event.content.scheme {
            EncryptedEventScheme::MegolmV1AesSha2(c) => {
                match self.decrypt_megolm_v1_event(room_id, event, c).await {
                    Ok(r) => Ok(r),
                    Err(e) => {
                        if let MegolmError::MissingRoomKey = e {
                            // TODO log the withheld reason if we have one.
                            debug!(
                                sender = event.sender.as_str(),
                                room_id = room_id.as_str(),
                                sender_key = c.sender_key.as_str(),
                                session_id = c.session_id.as_str(),
                                "Failed to decrypt a room event, the room key is missing"
                            );
                        } else {
                            warn!(
                                sender = event.sender.as_str(),
                                room_id = room_id.as_str(),
                                sender_key = c.sender_key.as_str(),
                                session_id = c.session_id.as_str(),
                                error =? e,
                                "Failed to decrypt a room event"
                            );
                        }

                        Err(e)
                    }
                }
            }
            algorithm => {
                warn!(
                    sender = event.sender.as_str(),
                    room_id = room_id.as_str(),
                    ?algorithm,
                    "Received an encrypted room event with an unsupported algorithm"
                );
                Err(EventError::UnsupportedAlgorithm.into())
            }
        }
    }

    /// Update the tracked users.
    ///
    /// # Arguments
    ///
    /// * `users` - An iterator over user ids that should be marked for
    /// tracking.
    ///
    /// This will mark users that weren't seen before for a key query and
    /// tracking.
    ///
    /// If the user is already known to the Olm machine it will not be
    /// considered for a key query.
    pub async fn update_tracked_users(&self, users: impl IntoIterator<Item = &UserId>) {
        self.identity_manager.update_tracked_users(users).await;
    }

    /// Get a specific device of a user.
    ///
    /// # Arguments
    ///
    /// * `user_id` - The unique id of the user that the device belongs to.
    ///
    /// * `device_id` - The unique id of the device.
    ///
    /// Returns a `Device` if one is found and the crypto store didn't throw an
    /// error.
    ///
    /// # Example
    ///
    /// ```
    /// # use std::convert::TryFrom;
    /// # use matrix_sdk_crypto::OlmMachine;
    /// # use ruma::{device_id, user_id};
    /// # use futures::executor::block_on;
    /// # let alice = user_id!("@alice:example.org").to_owned();
    /// # let machine = OlmMachine::new(&alice, device_id!("DEVICEID"));
    /// # block_on(async {
    /// let device = machine.get_device(&alice, device_id!("DEVICEID")).await;
    ///
    /// println!("{:?}", device);
    /// # });
    /// ```
    pub async fn get_device(
        &self,
        user_id: &UserId,
        device_id: &DeviceId,
    ) -> StoreResult<Option<Device>> {
        self.store.get_device(user_id, device_id).await
    }

    /// Get the cross signing user identity of a user.
    ///
    /// # Arguments
    ///
    /// * `user_id` - The unique id of the user that the identity belongs to
    ///
    /// Returns a `UserIdentities` enum if one is found and the crypto store
    /// didn't throw an error.
    pub async fn get_identity(&self, user_id: &UserId) -> StoreResult<Option<UserIdentities>> {
        self.store.get_identity(user_id).await
    }

    /// Get a map holding all the devices of an user.
    ///
    /// # Arguments
    ///
    /// * `user_id` - The unique id of the user that the devices belong to.
    ///
    /// # Example
    ///
    /// ```
    /// # use std::convert::TryFrom;
    /// # use matrix_sdk_crypto::OlmMachine;
    /// # use ruma::{device_id, user_id};
    /// # use futures::executor::block_on;
    /// # let alice = user_id!("@alice:example.org").to_owned();
    /// # let machine = OlmMachine::new(&alice, device_id!("DEVICEID"));
    /// # block_on(async {
    /// let devices = machine.get_user_devices(&alice).await.unwrap();
    ///
    /// for device in devices.devices() {
    ///     println!("{:?}", device);
    /// }
    /// # });
    /// ```
    pub async fn get_user_devices(&self, user_id: &UserId) -> StoreResult<UserDevices> {
        self.store.get_user_devices(user_id).await
    }

    /// Import the given room keys into our store.
    ///
    /// # Arguments
    ///
    /// * `exported_keys` - A list of previously exported keys that should be
    /// imported into our store. If we already have a better version of a key
    /// the key will *not* be imported.
    ///
    /// * `from_backup` - Were the room keys imported from the backup, if true
    /// will mark the room keys as already backed up. This will prevent backing
    /// up keys that are already backed up.
    ///
    /// Returns a tuple of numbers that represent the number of sessions that
    /// were imported and the total number of sessions that were found in the
    /// key export.
    ///
    /// # Examples
    /// ```no_run
    /// # use std::io::Cursor;
    /// # use matrix_sdk_crypto::{OlmMachine, decrypt_key_export};
    /// # use ruma::{device_id, user_id};
    /// # use futures::executor::block_on;
    /// # let alice = user_id!("@alice:example.org");
    /// # let machine = OlmMachine::new(&alice, device_id!("DEVICEID"));
    /// # block_on(async {
    /// # let export = Cursor::new("".to_owned());
    /// let exported_keys = decrypt_key_export(export, "1234").unwrap();
    /// machine.import_keys(exported_keys, false, |_, _| {}).await.unwrap();
    /// # });
    /// ```
    pub async fn import_keys(
        &self,
        exported_keys: Vec<ExportedRoomKey>,
        #[allow(unused_variables)] from_backup: bool,
        progress_listener: impl Fn(usize, usize),
    ) -> StoreResult<RoomKeyImportResult> {
        type SessionIdToIndexMap = BTreeMap<Arc<str>, u32>;

        #[derive(Debug)]
        struct ShallowSessions {
            inner: BTreeMap<Arc<RoomId>, BTreeMap<Arc<str>, SessionIdToIndexMap>>,
        }

        impl ShallowSessions {
            fn has_better_session(&self, session: &InboundGroupSession) -> bool {
                self.inner
                    .get(&session.room_id)
                    .and_then(|m| {
                        m.get(&session.sender_key).and_then(|m| {
                            m.get(&session.session_id)
                                .map(|existing| existing <= &session.first_known_index())
                        })
                    })
                    .unwrap_or(false)
            }
        }

        let mut sessions = Vec::new();

        let existing_sessions = ShallowSessions {
            inner: self.store.get_inbound_group_sessions().await?.into_iter().fold(
                BTreeMap::new(),
                |mut acc, s| {
                    let index = s.first_known_index();

                    acc.entry(s.room_id)
                        .or_default()
                        .entry(s.sender_key)
                        .or_default()
                        .insert(s.session_id, index);

                    acc
                },
            ),
        };

        let total_count = exported_keys.len();
        let mut keys = BTreeMap::new();

        for (i, key) in exported_keys.into_iter().enumerate() {
            let session = InboundGroupSession::from_export(key)?;

            // Only import the session if we didn't have this session or if it's
            // a better version of the same session, that is the first known
            // index is lower.
            if !existing_sessions.has_better_session(&session) {
                #[cfg(feature = "backups_v1")]
                if from_backup {
                    session.mark_as_backed_up()
                }

                keys.entry(session.room_id().to_owned())
                    .or_insert_with(BTreeMap::new)
                    .entry(session.sender_key().to_owned())
                    .or_insert_with(BTreeSet::new)
                    .insert(session.session_id().to_owned());

                sessions.push(session)
            }

            progress_listener(i, total_count)
        }

        let imported_count = sessions.len();

        let changes = Changes { inbound_group_sessions: sessions, ..Default::default() };

        self.store.save_changes(changes).await?;

        info!(total_count, imported_count, room_keys =? keys, "Successfully imported room keys");

        Ok(RoomKeyImportResult::new(imported_count, total_count, keys))
    }

    /// Export the keys that match the given predicate.
    ///
    /// # Arguments
    ///
    /// * `predicate` - A closure that will be called for every known
    /// `InboundGroupSession`, which represents a room key. If the closure
    /// returns `true` the `InboundGroupSession` will be included in the export,
    /// if the closure returns `false` it will not be included.
    ///
    /// # Panics
    ///
    /// This method will panic if it can't get enough randomness from the OS to
    /// encrypt the exported keys securely.
    ///
    /// # Examples
    ///
    /// ```no_run
    /// # use matrix_sdk_crypto::{OlmMachine, encrypt_key_export};
    /// # use ruma::{device_id, user_id, room_id};
    /// # use futures::executor::block_on;
    /// # let alice = user_id!("@alice:example.org");
    /// # let machine = OlmMachine::new(&alice, device_id!("DEVICEID"));
    /// # block_on(async {
    /// let room_id = room_id!("!test:localhost");
    /// let exported_keys = machine.export_keys(|s| s.room_id() == room_id).await.unwrap();
    /// let encrypted_export = encrypt_key_export(&exported_keys, "1234", 1);
    /// # });
    /// ```
    pub async fn export_keys(
        &self,
        mut predicate: impl FnMut(&InboundGroupSession) -> bool,
    ) -> StoreResult<Vec<ExportedRoomKey>> {
        let mut exported = Vec::new();

        let mut sessions: Vec<InboundGroupSession> = self
            .store
            .get_inbound_group_sessions()
            .await?
            .drain(..)
            .filter(|s| predicate(s))
            .collect();

        for session in sessions.drain(..) {
            let export = session.export().await;
            exported.push(export);
        }

        Ok(exported)
    }

    /// Get the status of the private cross signing keys.
    ///
    /// This can be used to check which private cross signing keys we have
    /// stored locally.
    pub async fn cross_signing_status(&self) -> CrossSigningStatus {
        self.user_identity.lock().await.status().await
    }

    /// Export all the private cross signing keys we have.
    ///
    /// The export will contain the seed for the ed25519 keys as a unpadded
    /// base64 encoded string.
    ///
    /// This method returns `None` if we don't have any private cross signing
    /// keys.
    pub async fn export_cross_signing_keys(&self) -> Option<CrossSigningKeyExport> {
        let master_key = self.store.export_secret(&SecretName::CrossSigningMasterKey).await;
        let self_signing_key =
            self.store.export_secret(&SecretName::CrossSigningSelfSigningKey).await;
        let user_signing_key =
            self.store.export_secret(&SecretName::CrossSigningUserSigningKey).await;

        if master_key.is_none() && self_signing_key.is_none() && user_signing_key.is_none() {
            None
        } else {
            Some(CrossSigningKeyExport { master_key, self_signing_key, user_signing_key })
        }
    }

    /// Import our private cross signing keys.
    ///
    /// The export needs to contain the seed for the ed25519 keys as an unpadded
    /// base64 encoded string.
    pub async fn import_cross_signing_keys(
        &self,
        export: CrossSigningKeyExport,
    ) -> Result<CrossSigningStatus, SecretImportError> {
        self.store.import_cross_signing_keys(export).await
    }

    async fn sign_account(
        &self,
        message: &str,
        signatures: &mut BTreeMap<Box<UserId>, BTreeMap<Box<DeviceKeyId>, String>>,
    ) {
        let device_key_id = DeviceKeyId::from_parts(DeviceKeyAlgorithm::Ed25519, self.device_id());
        let signature = self.account.sign(message).await;

        signatures.entry(self.user_id().to_owned()).or_default().insert(device_key_id, signature);
    }

    async fn sign_master(
        &self,
        message: &str,
        signatures: &mut BTreeMap<Box<UserId>, BTreeMap<Box<DeviceKeyId>, String>>,
    ) -> Result<(), crate::SignatureError> {
        let identity = &*self.user_identity.lock().await;

        let master_key: Box<DeviceId> = identity
            .master_public_key()
            .await
            .and_then(|m| m.get_first_key().map(|k| k.to_owned()))
            .ok_or(crate::SignatureError::MissingSigningKey)?
            .into();

        let device_key_id = DeviceKeyId::from_parts(DeviceKeyAlgorithm::Ed25519, &master_key);
        let signature = identity.sign(message).await?;

        signatures.entry(self.user_id().to_owned()).or_default().insert(device_key_id, signature);

        Ok(())
    }

    /// Sign the given message using our device key and if available cross
    /// signing master key.
    pub async fn sign(
        &self,
        message: &str,
    ) -> BTreeMap<Box<UserId>, BTreeMap<Box<DeviceKeyId>, String>> {
        let mut signatures: BTreeMap<_, BTreeMap<_, _>> = BTreeMap::new();

        self.sign_account(message, &mut signatures).await;

        if let Err(e) = self.sign_master(message, &mut signatures).await {
            warn!(error =? e, "Couldn't sign the message using the cross signing master key")
        }

        signatures
    }

    /// Get a reference to the backup related state machine.
    ///
    /// This state machine can be used to incrementally backup all room keys to
    /// the server.
    #[cfg(feature = "backups_v1")]
    pub fn backup_machine(&self) -> &BackupMachine {
        &self.backup_machine
    }
}

#[cfg(test)]
pub(crate) mod test {
<<<<<<< HEAD
    static USER_ID: &str = "@bob:example.org";


    use matrix_sdk_test::async_test;

    use std::{
        collections::BTreeMap,
        convert::{TryFrom, TryInto},
        sync::Arc,
    };
=======
    use std::{collections::BTreeMap, convert::TryInto, iter, sync::Arc};
>>>>>>> 8494f105

    use http::Response;
    use matrix_sdk_test::test_json;
    use ruma::{
        api::{
            client::r0::keys::{claim_keys, get_keys, upload_keys},
            IncomingResponse,
        },
        device_id,
        encryption::OneTimeKey,
        event_id,
        events::{
            dummy::ToDeviceDummyEventContent,
            room::{
                encrypted::ToDeviceRoomEncryptedEventContent,
                message::{MessageType, RoomMessageEventContent},
            },
            AnyMessageEventContent, AnySyncMessageEvent, AnySyncRoomEvent, AnyToDeviceEvent,
            AnyToDeviceEventContent, SyncMessageEvent, ToDeviceEvent, Unsigned,
        },
        room_id, uint, user_id, DeviceId, DeviceKeyAlgorithm, DeviceKeyId, UserId,
    };
    use serde_json::json;

    use crate::{
        machine::OlmMachine,
        olm::Utility,
        verification::test::{outgoing_request_to_event, request_to_event},
        EncryptionSettings, ReadOnlyDevice, ToDeviceRequest,
    };
    use matrix_sdk_common::util::milli_seconds_since_unix_epoch;

    /// These keys need to be periodically uploaded to the server.
    type OneTimeKeys = BTreeMap<Box<DeviceKeyId>, OneTimeKey>;

    fn alice_id() -> &'static UserId {
        user_id!("@alice:example.org")
    }

    fn alice_device_id() -> &'static DeviceId {
        device_id!("JLAFKJWSCS")
    }

    fn user_id() -> &'static UserId {
        user_id!("@bob:example.com")
    }

    pub fn response_from_file(json: &serde_json::Value) -> Response<Vec<u8>> {
        Response::builder().status(200).body(json.to_string().as_bytes().to_vec()).unwrap()
    }

    fn keys_upload_response() -> upload_keys::Response {
        let data = response_from_file(&test_json::KEYS_UPLOAD);
        upload_keys::Response::try_from_http_response(data)
            .expect("Can't parse the keys upload response")
    }

    fn keys_query_response() -> get_keys::Response {
        let data = response_from_file(&test_json::KEYS_QUERY);
        get_keys::Response::try_from_http_response(data)
            .expect("Can't parse the keys upload response")
    }

    fn to_device_requests_to_content(
        requests: Vec<Arc<ToDeviceRequest>>,
    ) -> ToDeviceRoomEncryptedEventContent {
        let to_device_request = &requests[0];

        to_device_request
            .messages
            .values()
            .next()
            .unwrap()
            .values()
            .next()
            .unwrap()
            .deserialize_as()
            .unwrap()
    }

    pub(crate) async fn get_prepared_machine() -> (OlmMachine, OneTimeKeys) {
        let machine = OlmMachine::new(user_id(), alice_device_id());
        machine.account.inner.update_uploaded_key_count(0);
        let request = machine.keys_for_upload().await.expect("Can't prepare initial key upload");
        let response = keys_upload_response();
        machine.receive_keys_upload_response(&response).await.unwrap();

        (machine, request.one_time_keys.unwrap())
    }

    async fn get_machine_after_query() -> (OlmMachine, OneTimeKeys) {
        let (machine, otk) = get_prepared_machine().await;
        let response = keys_query_response();

        machine.receive_keys_query_response(&response).await.unwrap();

        (machine, otk)
    }

    async fn get_machine_pair() -> (OlmMachine, OlmMachine, OneTimeKeys) {
        let (bob, otk) = get_prepared_machine().await;

        let alice_id = alice_id();
        let alice_device = alice_device_id();
        let alice = OlmMachine::new(alice_id, alice_device);

        let alice_device = ReadOnlyDevice::from_machine(&alice).await;
        let bob_device = ReadOnlyDevice::from_machine(&bob).await;
        alice.store.save_devices(&[bob_device]).await.unwrap();
        bob.store.save_devices(&[alice_device]).await.unwrap();

        (alice, bob, otk)
    }

    async fn get_machine_pair_with_session() -> (OlmMachine, OlmMachine) {
        let (alice, bob, one_time_keys) = get_machine_pair().await;

        let mut bob_keys = BTreeMap::new();

        let one_time_key = one_time_keys.iter().next().unwrap();
        let mut keys = BTreeMap::new();
        keys.insert(one_time_key.0.clone(), one_time_key.1.clone());
        bob_keys.insert(bob.device_id().into(), keys);

        let mut one_time_keys = BTreeMap::new();
        one_time_keys.insert(bob.user_id().to_owned(), bob_keys);

        let response = claim_keys::Response::new(one_time_keys);

        alice.receive_keys_claim_response(&response).await.unwrap();

        (alice, bob)
    }

    async fn get_machine_pair_with_setup_sessions() -> (OlmMachine, OlmMachine) {
        let (alice, bob) = get_machine_pair_with_session().await;

        let bob_device = alice.get_device(&bob.user_id, &bob.device_id).await.unwrap().unwrap();

        let (session, content) = bob_device
            .encrypt(AnyToDeviceEventContent::Dummy(ToDeviceDummyEventContent::new()))
            .await
            .unwrap();
        alice.store.save_sessions(&[session]).await.unwrap();

        let event = ToDeviceEvent { sender: alice.user_id().to_owned(), content };

        let decrypted = bob.decrypt_to_device_event(&event).await.unwrap();
        bob.store.save_sessions(&[decrypted.session.session()]).await.unwrap();

        (alice, bob)
    }

    #[async_test]
    async fn create_olm_machine() {
        let machine = OlmMachine::new(user_id(), alice_device_id());
        assert!(machine.should_upload_keys().await);
    }

    #[async_test]
    async fn receive_keys_upload_response() {
        let machine = OlmMachine::new(user_id(), alice_device_id());
        let mut response = keys_upload_response();

        response.one_time_key_counts.remove(&DeviceKeyAlgorithm::SignedCurve25519).unwrap();

        assert!(machine.should_upload_keys().await);
        machine.receive_keys_upload_response(&response).await.unwrap();
        assert!(machine.should_upload_keys().await);

        response.one_time_key_counts.insert(DeviceKeyAlgorithm::SignedCurve25519, uint!(10));
        machine.receive_keys_upload_response(&response).await.unwrap();
        assert!(machine.should_upload_keys().await);

        response.one_time_key_counts.insert(DeviceKeyAlgorithm::SignedCurve25519, uint!(50));
        machine.receive_keys_upload_response(&response).await.unwrap();
        assert!(!machine.should_upload_keys().await);

        response.one_time_key_counts.remove(&DeviceKeyAlgorithm::SignedCurve25519);
        machine.receive_keys_upload_response(&response).await.unwrap();
        assert!(!machine.should_upload_keys().await);
    }

    #[async_test]
    async fn generate_one_time_keys() {
        let machine = OlmMachine::new(user_id(), alice_device_id());

        let mut response = keys_upload_response();

        assert!(machine.should_upload_keys().await);

        machine.receive_keys_upload_response(&response).await.unwrap();
        assert!(machine.should_upload_keys().await);
        assert!(machine.account.generate_one_time_keys().await.is_ok());

        response.one_time_key_counts.insert(DeviceKeyAlgorithm::SignedCurve25519, uint!(50));
        machine.receive_keys_upload_response(&response).await.unwrap();
        assert!(machine.account.generate_one_time_keys().await.is_err());
    }

    #[async_test]
    async fn test_device_key_signing() {
        let machine = OlmMachine::new(user_id(), alice_device_id());

        let mut device_keys = machine.account.device_keys().await;
        let identity_keys = machine.account.identity_keys();
        let ed25519_key = identity_keys.ed25519();

        let utility = Utility::new();
        let ret = utility.verify_json(
            &machine.user_id,
            &DeviceKeyId::from_parts(DeviceKeyAlgorithm::Ed25519, machine.device_id()),
            ed25519_key,
            &mut json!(&mut device_keys),
        );
        assert!(ret.is_ok());
    }

    #[async_test]
    async fn tests_session_invalidation() {
        let machine = OlmMachine::new(user_id(), alice_device_id());
        let room_id = room_id!("!test:example.org");

        machine.create_outbound_group_session_with_defaults(room_id).await.unwrap();
        assert!(machine.group_session_manager.get_outbound_group_session(room_id).is_some());

        machine.invalidate_group_session(room_id).await.unwrap();

        assert!(machine
            .group_session_manager
            .get_outbound_group_session(room_id)
            .unwrap()
            .invalidated());
    }

    #[async_test]
    async fn test_invalid_signature() {
        let machine = OlmMachine::new(user_id(), alice_device_id());

        let mut device_keys = machine.account.device_keys().await;

        let utility = Utility::new();
        let ret = utility.verify_json(
            &machine.user_id,
            &DeviceKeyId::from_parts(DeviceKeyAlgorithm::Ed25519, machine.device_id()),
            "fake_key",
            &mut json!(&mut device_keys),
        );
        assert!(ret.is_err());
    }

    #[async_test]
    async fn test_one_time_key_signing() {
        let machine = OlmMachine::new(user_id(), alice_device_id());
        machine.account.inner.update_uploaded_key_count(49);

        let mut one_time_keys = machine.account.signed_one_time_keys().await.unwrap();
        let identity_keys = machine.account.identity_keys();
        let ed25519_key = identity_keys.ed25519();

        let mut one_time_key = one_time_keys.values_mut().next().unwrap();

        let utility = Utility::new();
        let ret = utility.verify_json(
            &machine.user_id,
            &DeviceKeyId::from_parts(DeviceKeyAlgorithm::Ed25519, machine.device_id()),
            ed25519_key,
            &mut json!(&mut one_time_key),
        );
        assert!(ret.is_ok());
    }

    #[async_test]
    async fn test_keys_for_upload() {
        let machine = OlmMachine::new(user_id(), alice_device_id());
        machine.account.inner.update_uploaded_key_count(0);

        let identity_keys = machine.account.identity_keys();
        let ed25519_key = identity_keys.ed25519();

        let mut request =
            machine.keys_for_upload().await.expect("Can't prepare initial key upload");

        let utility = Utility::new();
        let ret = utility.verify_json(
            &machine.user_id,
            &DeviceKeyId::from_parts(DeviceKeyAlgorithm::Ed25519, machine.device_id()),
            ed25519_key,
            &mut json!(&mut request.one_time_keys.as_mut().unwrap().values_mut().next()),
        );
        assert!(ret.is_ok());

        let utility = Utility::new();
        let ret = utility.verify_json(
            &machine.user_id,
            &DeviceKeyId::from_parts(DeviceKeyAlgorithm::Ed25519, machine.device_id()),
            ed25519_key,
            &mut json!(&mut request.device_keys.unwrap()),
        );
        assert!(ret.is_ok());

        let mut response = keys_upload_response();
        response.one_time_key_counts.insert(
            DeviceKeyAlgorithm::SignedCurve25519,
            (request.one_time_keys.unwrap().len() as u64).try_into().unwrap(),
        );

        machine.receive_keys_upload_response(&response).await.unwrap();

        let ret = machine.keys_for_upload().await;
        assert!(ret.is_none());
    }

    #[async_test]
    async fn test_keys_query() {
        let (machine, _) = get_prepared_machine().await;
        let response = keys_query_response();
        let alice_id = user_id!("@alice:example.org");
        let alice_device_id: &DeviceId = device_id!("JLAFKJWSCS");

        let alice_devices = machine.store.get_user_devices(alice_id).await.unwrap();
        assert!(alice_devices.devices().peekable().peek().is_none());

        machine.receive_keys_query_response(&response).await.unwrap();

        let device = machine.store.get_device(alice_id, alice_device_id).await.unwrap().unwrap();
        assert_eq!(device.user_id(), alice_id);
        assert_eq!(device.device_id(), alice_device_id);
    }

    #[async_test]
    async fn test_missing_sessions_calculation() {
        let (machine, _) = get_machine_after_query().await;

        let alice = alice_id();
        let alice_device = alice_device_id();

        let (_, missing_sessions) =
            machine.get_missing_sessions(iter::once(alice)).await.unwrap().unwrap();

        assert!(missing_sessions.one_time_keys.contains_key(alice));
        let user_sessions = missing_sessions.one_time_keys.get(alice).unwrap();
        assert!(user_sessions.contains_key(alice_device));
    }

    #[async_test]
    async fn test_session_creation() {
        let (alice_machine, bob_machine, one_time_keys) = get_machine_pair().await;

        let mut bob_keys = BTreeMap::new();

        let one_time_key = one_time_keys.iter().next().unwrap();
        let mut keys = BTreeMap::new();
        keys.insert(one_time_key.0.clone(), one_time_key.1.clone());
        bob_keys.insert(bob_machine.device_id().into(), keys);

        let mut one_time_keys = BTreeMap::new();
        one_time_keys.insert(bob_machine.user_id().to_owned(), bob_keys);

        let response = claim_keys::Response::new(one_time_keys);

        alice_machine.receive_keys_claim_response(&response).await.unwrap();

        let session = alice_machine
            .store
            .get_sessions(bob_machine.account.identity_keys().curve25519())
            .await
            .unwrap()
            .unwrap();

        assert!(!session.lock().await.is_empty())
    }

    #[async_test]
    async fn test_olm_encryption() {
        let (alice, bob) = get_machine_pair_with_session().await;

        let bob_device = alice.get_device(&bob.user_id, &bob.device_id).await.unwrap().unwrap();

        let event = ToDeviceEvent {
            sender: alice.user_id().to_owned(),
            content: bob_device
                .encrypt(AnyToDeviceEventContent::Dummy(ToDeviceDummyEventContent::new()))
                .await
                .unwrap()
                .1,
        };

        let event = bob.decrypt_to_device_event(&event).await.unwrap().event.deserialize().unwrap();

        if let AnyToDeviceEvent::Dummy(e) = event {
            assert_eq!(&e.sender, alice.user_id());
        } else {
            panic!("Wrong event type found {:?}", event);
        }
    }

    #[async_test]
    async fn test_room_key_sharing() {
        let (alice, bob) = get_machine_pair_with_session().await;

        let room_id = room_id!("!test:example.org");

        let to_device_requests = alice
            .share_group_session(room_id, iter::once(bob.user_id()), EncryptionSettings::default())
            .await
            .unwrap();

        let event = ToDeviceEvent {
            sender: alice.user_id().to_owned(),
            content: to_device_requests_to_content(to_device_requests),
        };

        let alice_session =
            alice.group_session_manager.get_outbound_group_session(room_id).unwrap();

        let decrypted = bob.decrypt_to_device_event(&event).await.unwrap();

        bob.store.save_sessions(&[decrypted.session.session()]).await.unwrap();
        bob.store
            .save_inbound_group_sessions(&[decrypted.inbound_group_session.unwrap()])
            .await
            .unwrap();
        let event = decrypted.deserialized_event.unwrap();

        if let AnyToDeviceEvent::RoomKey(event) = event {
            assert_eq!(&event.sender, alice.user_id());
            assert!(event.content.session_key.is_empty());
        } else {
            panic!("expected RoomKeyEvent found {:?}", event);
        }

        let session = bob
            .store
            .get_inbound_group_session(
                room_id,
                alice.account.identity_keys().curve25519(),
                alice_session.session_id(),
            )
            .await;

        assert!(session.unwrap().is_some());
    }

    #[async_test]
    async fn test_megolm_encryption() {
        let (alice, bob) = get_machine_pair_with_setup_sessions().await;
        let room_id = room_id!("!test:example.org");

        let to_device_requests = alice
            .share_group_session(room_id, iter::once(bob.user_id()), EncryptionSettings::default())
            .await
            .unwrap();

        let event = ToDeviceEvent {
            sender: alice.user_id().to_owned(),
            content: to_device_requests_to_content(to_device_requests),
        };

        let group_session =
            bob.decrypt_to_device_event(&event).await.unwrap().inbound_group_session;
        bob.store.save_inbound_group_sessions(&[group_session.unwrap()]).await.unwrap();

        let plaintext = "It is a secret to everybody";

        let content = RoomMessageEventContent::text_plain(plaintext);

        let encrypted_content = alice
            .encrypt(room_id, AnyMessageEventContent::RoomMessage(content.clone()))
            .await
            .unwrap();

        let event = SyncMessageEvent {
<<<<<<< HEAD
            event_id: event_id!("$xxxxx:example.org"),
            origin_server_ts: milli_seconds_since_unix_epoch(),
            sender: alice.user_id().clone(),
=======
            event_id: event_id!("$xxxxx:example.org").to_owned(),
            origin_server_ts: MilliSecondsSinceUnixEpoch::now(),
            sender: alice.user_id().to_owned(),
>>>>>>> 8494f105
            content: encrypted_content,
            unsigned: Unsigned::default(),
        };

        let decrypted_event =
            bob.decrypt_room_event(&event, room_id).await.unwrap().event.deserialize().unwrap();

        if let AnySyncRoomEvent::Message(AnySyncMessageEvent::RoomMessage(SyncMessageEvent {
            sender,
            content,
            ..
        })) = decrypted_event
        {
            assert_eq!(&sender, alice.user_id());
            if let MessageType::Text(c) = &content.msgtype {
                assert_eq!(&c.body, plaintext);
            } else {
                panic!("Decrypted event has a mismatched content");
            }
        } else {
            panic!("Decrypted room event has the wrong type")
        }
    }

    #[async_test]
    #[cfg(feature = "sled_cryptostore")]
    async fn test_machine_with_default_store() {
        use tempfile::tempdir;

        let tmpdir = tempdir().unwrap();

        let machine = OlmMachine::new_with_default_store(
            user_id(),
            alice_device_id(),
            tmpdir.as_ref(),
            Some("test"),
        )
        .await
        .unwrap();

        let user_id = machine.user_id().to_owned();
        let device_id = machine.device_id().to_owned();
        let ed25519_key = machine.identity_keys().ed25519().to_owned();

        machine.receive_keys_upload_response(&keys_upload_response()).await.unwrap();

        drop(machine);

        let machine = OlmMachine::new_with_default_store(
            &user_id,
            alice_device_id(),
            tmpdir.as_ref(),
            Some("test"),
        )
        .await
        .unwrap();

        assert_eq!(&user_id, machine.user_id());
        assert_eq!(&*device_id, machine.device_id());
        assert_eq!(ed25519_key, machine.identity_keys().ed25519());
    }

    #[async_test]
    async fn interactive_verification() {
        let (alice, bob) = get_machine_pair_with_setup_sessions().await;

        let bob_device = alice.get_device(bob.user_id(), bob.device_id()).await.unwrap().unwrap();

        assert!(!bob_device.verified());

        let (alice_sas, request) = bob_device.start_verification().await.unwrap();

        let event = request_to_event(alice.user_id(), &request.into());
        bob.handle_verification_event(&event).await;

        let bob_sas = bob
            .get_verification(alice.user_id(), alice_sas.flow_id().as_str())
            .unwrap()
            .sas_v1()
            .unwrap();

        assert!(alice_sas.emoji().is_none());
        assert!(bob_sas.emoji().is_none());

        let event = bob_sas.accept().map(|r| request_to_event(bob.user_id(), &r)).unwrap();

        alice.handle_verification_event(&event).await;

        let event = alice
            .verification_machine
            .outgoing_messages()
            .first()
            .map(|r| outgoing_request_to_event(alice.user_id(), r))
            .unwrap();
        bob.handle_verification_event(&event).await;

        let event = bob
            .verification_machine
            .outgoing_messages()
            .first()
            .map(|r| outgoing_request_to_event(bob.user_id(), r))
            .unwrap();
        alice.handle_verification_event(&event).await;

        assert!(alice_sas.emoji().is_some());
        assert!(bob_sas.emoji().is_some());

        assert_eq!(alice_sas.emoji(), bob_sas.emoji());
        assert_eq!(alice_sas.decimals(), bob_sas.decimals());

        let event = bob_sas
            .confirm()
            .await
            .unwrap()
            .0
            .map(|r| request_to_event(bob.user_id(), &r))
            .unwrap();
        alice.handle_verification_event(&event).await;

        assert!(!alice_sas.is_done());
        assert!(!bob_sas.is_done());

        let event = alice_sas
            .confirm()
            .await
            .unwrap()
            .0
            .map(|r| request_to_event(alice.user_id(), &r))
            .unwrap();

        assert!(alice_sas.is_done());
        assert!(bob_device.verified());

        let alice_device =
            bob.get_device(alice.user_id(), alice.device_id()).await.unwrap().unwrap();

        assert!(!alice_device.verified());
        bob.handle_verification_event(&event).await;
        assert!(bob_sas.is_done());
        assert!(alice_device.verified());
    }
}<|MERGE_RESOLUTION|>--- conflicted
+++ resolved
@@ -1547,20 +1547,9 @@
 
 #[cfg(test)]
 pub(crate) mod test {
-<<<<<<< HEAD
-    static USER_ID: &str = "@bob:example.org";
-
 
     use matrix_sdk_test::async_test;
-
-    use std::{
-        collections::BTreeMap,
-        convert::{TryFrom, TryInto},
-        sync::Arc,
-    };
-=======
     use std::{collections::BTreeMap, convert::TryInto, iter, sync::Arc};
->>>>>>> 8494f105
 
     use http::Response;
     use matrix_sdk_test::test_json;
@@ -2034,15 +2023,9 @@
             .unwrap();
 
         let event = SyncMessageEvent {
-<<<<<<< HEAD
-            event_id: event_id!("$xxxxx:example.org"),
+            event_id: event_id!("$xxxxx:example.org").to_owned(),
             origin_server_ts: milli_seconds_since_unix_epoch(),
-            sender: alice.user_id().clone(),
-=======
-            event_id: event_id!("$xxxxx:example.org").to_owned(),
-            origin_server_ts: MilliSecondsSinceUnixEpoch::now(),
             sender: alice.user_id().to_owned(),
->>>>>>> 8494f105
             content: encrypted_content,
             unsigned: Unsigned::default(),
         };
