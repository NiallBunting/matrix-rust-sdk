--- conflicted
+++ resolved
@@ -1489,11 +1489,7 @@
     pub(crate) async fn import_room_keys(
         &self,
         exported_keys: Vec<ExportedRoomKey>,
-<<<<<<< HEAD
         from_backup: bool,
-=======
-        #[cfg(feature = "backups_v1")] from_backup: bool,
->>>>>>> beb01eac
         progress_listener: impl Fn(usize, usize),
     ) -> Result<RoomKeyImportResult> {
         let mut sessions = Vec::new();
@@ -1524,10 +1520,6 @@
                     // Only import the session if we didn't have this session or
                     // if it's a better version of the same session.
                     if new_session_better(&session, old_session).await {
-<<<<<<< HEAD
-=======
-                        #[cfg(feature = "backups_v1")]
->>>>>>> beb01eac
                         if from_backup {
                             session.mark_as_backed_up();
                         }
@@ -1597,17 +1589,7 @@
         exported_keys: Vec<ExportedRoomKey>,
         progress_listener: impl Fn(usize, usize),
     ) -> Result<RoomKeyImportResult> {
-<<<<<<< HEAD
         self.import_room_keys(exported_keys, false, progress_listener).await
-=======
-        self.import_room_keys(
-            exported_keys,
-            #[cfg(feature = "backups_v1")]
-            false,
-            progress_listener,
-        )
-        .await
->>>>>>> beb01eac
     }
 }
 
