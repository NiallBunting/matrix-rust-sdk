#[cfg(any(feature = "state-store", feature = "crypto-store"))]
use matrix_sdk_base::store::StoreConfig;
#[cfg(feature = "state-store")]
use matrix_sdk_base::store::StoreError;
#[cfg(feature = "crypto-store")]
use matrix_sdk_crypto::store::CryptoStoreError;
use sled::Error as SledError;
use thiserror::Error;

#[cfg(feature = "crypto-store")]
mod cryptostore;
mod encode_key;
#[cfg(feature = "state-store")]
mod state_store;

#[cfg(feature = "crypto-store")]
pub use cryptostore::SledStore as CryptoStore;
#[cfg(feature = "state-store")]
pub use state_store::{SledStore as StateStore, SledStoreBuilder as SledStateStoreBuilder};

/// All the errors that can occur when opening a sled store.
#[derive(Error, Debug)]
#[non_exhaustive]
pub enum OpenStoreError {
    /// An error occurred with the state store implementation.
    #[cfg(feature = "state-store")]
    #[error(transparent)]
    State(#[from] StoreError),

    /// An error occurred with the crypto store implementation.
    #[cfg(feature = "crypto-store")]
    #[error(transparent)]
    Crypto(#[from] CryptoStoreError),

    /// An error occurred with sled.
    #[error(transparent)]
    Sled(#[from] SledError),
}

/// Create a [`StoreConfig`] with an opened sled [`StateStore`] that uses the
/// given path and passphrase. If `encryption` is enabled, a [`CryptoStore`]
/// with the same parameters is also opened.
///
/// [`StoreConfig`]: #StoreConfig
#[cfg(any(feature = "state-store", feature = "crypto-store"))]
pub fn make_store_config(
    path: impl AsRef<std::path::Path>,
    passphrase: Option<&str>,
) -> Result<StoreConfig, OpenStoreError> {
    #[cfg(all(feature = "crypto-store", feature = "state-store"))]
    {
        let (state_store, crypto_store) = open_stores_with_path(path, passphrase)?;
        Ok(StoreConfig::new().state_store(state_store).crypto_store(crypto_store))
    }

    #[cfg(all(feature = "crypto-store", not(feature = "state-store")))]
    {
        let crypto_store = CryptoStore::open_with_passphrase(path, passphrase)?;
        Ok(StoreConfig::new().crypto_store(crypto_store))
    }

    #[cfg(not(feature = "crypto-store"))]
    {
        let mut store_builder = SledStateStoreBuilder::default();
        store_builder.path(path.as_ref().to_path_buf());

        if let Some(passphrase) = passphrase {
            store_builder.passphrase(passphrase.to_owned());
        };
        let state_store = store_builder.build().map_err(StoreError::backend)?;

        Ok(StoreConfig::new().state_store(state_store))
    }
}

/// Create a [`StateStore`] and a [`CryptoStore`] that use the same database and
/// passphrase.
#[cfg(all(feature = "state-store", feature = "crypto-store"))]
fn open_stores_with_path(
    path: impl AsRef<std::path::Path>,
    passphrase: Option<&str>,
<<<<<<< HEAD
) -> Result<(Box<StateStore>, Box<CryptoStore>), OpenStoreError> {
    let mut store_builder = SledStateStoreBuilder::default();
    store_builder.path(path.as_ref().to_path_buf());

    if let Some(passphrase) = passphrase {
        store_builder.passphrase(passphrase.to_owned());
    };

    let state_store = store_builder.build().map_err(StoreError::backend)?;
    let crypto_store = state_store.open_crypto_store()?;
    Ok((Box::new(state_store), Box::new(crypto_store)))
=======
) -> Result<(StateStore, CryptoStore), OpenStoreError> {
    if let Some(passphrase) = passphrase {
        let state_store = StateStore::open_with_passphrase(path, passphrase)?;
        let crypto_store = state_store.open_crypto_store()?;
        Ok((state_store, crypto_store))
    } else {
        let state_store = StateStore::open_with_path(path)?;
        let crypto_store = state_store.open_crypto_store()?;
        Ok((state_store, crypto_store))
    }
>>>>>>> 2d065389
}<|MERGE_RESOLUTION|>--- conflicted
+++ resolved
@@ -79,8 +79,7 @@
 fn open_stores_with_path(
     path: impl AsRef<std::path::Path>,
     passphrase: Option<&str>,
-<<<<<<< HEAD
-) -> Result<(Box<StateStore>, Box<CryptoStore>), OpenStoreError> {
+) -> Result<(StateStore, CryptoStore), OpenStoreError> {
     let mut store_builder = SledStateStoreBuilder::default();
     store_builder.path(path.as_ref().to_path_buf());
 
@@ -90,17 +89,5 @@
 
     let state_store = store_builder.build().map_err(StoreError::backend)?;
     let crypto_store = state_store.open_crypto_store()?;
-    Ok((Box::new(state_store), Box::new(crypto_store)))
-=======
-) -> Result<(StateStore, CryptoStore), OpenStoreError> {
-    if let Some(passphrase) = passphrase {
-        let state_store = StateStore::open_with_passphrase(path, passphrase)?;
-        let crypto_store = state_store.open_crypto_store()?;
-        Ok((state_store, crypto_store))
-    } else {
-        let state_store = StateStore::open_with_path(path)?;
-        let crypto_store = state_store.open_crypto_store()?;
-        Ok((state_store, crypto_store))
-    }
->>>>>>> 2d065389
+    Ok((state_store, crypto_store))
 }