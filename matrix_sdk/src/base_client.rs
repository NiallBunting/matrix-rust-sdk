--- conflicted
+++ resolved
@@ -83,35 +83,6 @@
     Invited(Arc<RwLock<Room>>),
 }
 
-macro_rules! emit_event {
-    ($this:ident, $id:ident, $event:ident, $state:ident, $($variant:path => $meth:ident,)*) => {
-        match &$event {
-            $($variant(ev) => {
-                if let Some(ee) = &$this.event_emitter {
-                    match $state {
-                        RoomStateType::Joined => {
-                            if let Some(room) = $this.get_joined_room(&$id) {
-                                ee.$meth(RoomState::Joined(Arc::clone(&room)), &ev).await;
-                            }
-                        }
-                        RoomStateType::Invited => {
-                            if let Some(room) = $this.get_invited_room(&$id) {
-                                ee.$meth(RoomState::Invited(Arc::clone(&room)), &ev).await;
-                            }
-                        }
-                        RoomStateType::Left => {
-                            if let Some(room) = $this.get_left_room(&$id) {
-                                ee.$meth(RoomState::Left(Arc::clone(&room)), &ev).await;
-                            }
-                        }
-                    }
-                }
-            })*
-            _ => {}
-        }
-    }
-}
-
 /// A no IO Client implementation.
 ///
 /// This Client is a state machine that receives responses and events and
@@ -124,15 +95,11 @@
     /// The current sync token that should be used for the next sync call.
     pub(crate) sync_token: Arc<RwLock<Option<Token>>>,
     /// A map of the rooms our user is joined in.
-<<<<<<< HEAD
-    pub joined_rooms: HashMap<RoomId, Arc<RwLock<Room>>>,
+    joined_rooms: Arc<RwLock<HashMap<RoomId, Arc<RwLock<Room>>>>>,
     /// A map of the rooms our user is invited to.
-    pub invited_rooms: HashMap<RoomId, Arc<RwLock<Room>>>,
+    invited_rooms: Arc<RwLock<HashMap<RoomId, Arc<RwLock<Room>>>>>,
     /// A map of the rooms our user has left.
-    pub lefted_rooms: HashMap<RoomId, Arc<RwLock<Room>>>,
-=======
-    joined_rooms: Arc<RwLock<HashMap<RoomId, Arc<RwLock<Room>>>>>,
->>>>>>> e9d6e28e
+    left_rooms: Arc<RwLock<HashMap<RoomId, Arc<RwLock<Room>>>>>,
     /// A list of ignored users.
     pub(crate) ignored_users: Arc<RwLock<Vec<UserId>>>,
     /// The push ruleset for the logged in user.
@@ -200,27 +167,16 @@
         };
 
         Ok(Client {
-<<<<<<< HEAD
-            session,
-            sync_token: None,
-            joined_rooms: HashMap::new(),
-            invited_rooms: HashMap::new(),
-            lefted_rooms: HashMap::new(),
-            ignored_users: Vec::new(),
-            push_ruleset: None,
-            event_emitter: None,
-            state_store: None,
-            needs_state_store_sync: true,
-=======
             session: Arc::new(RwLock::new(session)),
             sync_token: Arc::new(RwLock::new(None)),
             joined_rooms: Arc::new(RwLock::new(HashMap::new())),
+            invited_rooms: Arc::new(RwLock::new(HashMap::new())),
+            left_rooms: Arc::new(RwLock::new(HashMap::new())),
             ignored_users: Arc::new(RwLock::new(Vec::new())),
             push_ruleset: Arc::new(RwLock::new(None)),
             event_emitter: Arc::new(RwLock::new(None)),
             state_store: Arc::new(RwLock::new(store)),
             needs_state_store_sync: Arc::new(AtomicBool::from(true)),
->>>>>>> e9d6e28e
             #[cfg(feature = "encryption")]
             olm: Arc::new(Mutex::new(olm)),
         })
@@ -329,11 +285,7 @@
         res
     }
 
-<<<<<<< HEAD
-    pub(crate) fn get_or_create_joined_room(&mut self, room_id: &RoomId) -> &mut Arc<RwLock<Room>> {
-=======
-    pub(crate) async fn get_or_create_room(&self, room_id: &RoomId) -> Arc<RwLock<Room>> {
->>>>>>> e9d6e28e
+    pub(crate) async fn get_or_create_joined_room(&self, room_id: &RoomId) -> Arc<RwLock<Room>> {
         #[allow(clippy::or_fun_call)]
         let mut rooms = self.joined_rooms.write().await;
         rooms
@@ -351,10 +303,6 @@
             .clone()
     }
 
-<<<<<<< HEAD
-    pub(crate) fn get_joined_room(&self, room_id: &RoomId) -> Option<&Arc<RwLock<Room>>> {
-        self.joined_rooms.get(room_id)
-=======
     /// Get a joined room with the given room id.
     ///
     /// # Arguments
@@ -369,46 +317,74 @@
     /// A `HashMap` of room id to `matrix::models::Room`
     pub fn joined_rooms(&self) -> Arc<RwLock<HashMap<RoomId, Arc<tokio::sync::RwLock<Room>>>>> {
         self.joined_rooms.clone()
->>>>>>> e9d6e28e
-    }
-
-    pub(crate) fn get_or_create_invited_room(
-        &mut self,
-        room_id: &RoomId,
-    ) -> &mut Arc<RwLock<Room>> {
+    }
+
+    pub(crate) async fn get_or_create_invited_room(&self, room_id: &RoomId) -> Arc<RwLock<Room>> {
         #[allow(clippy::or_fun_call)]
-        self.invited_rooms
+        let mut rooms = self.invited_rooms.write().await;
+        rooms
             .entry(room_id.clone())
             .or_insert(Arc::new(RwLock::new(Room::new(
                 room_id,
                 &self
                     .session
+                    .read()
+                    .await
                     .as_ref()
                     .expect("Receiving events while not being logged in")
                     .user_id,
             ))))
-    }
-
-    pub(crate) fn get_invited_room(&self, room_id: &RoomId) -> Option<&Arc<RwLock<Room>>> {
-        self.invited_rooms.get(room_id)
-    }
-
-    pub(crate) fn get_or_create_left_room(&mut self, room_id: &RoomId) -> &mut Arc<RwLock<Room>> {
+            .clone()
+    }
+
+    /// Get an invited room with the given room id.
+    ///
+    /// # Arguments
+    ///
+    /// `room_id` - The unique id of the room that should be fetched.
+    pub(crate) async fn get_invited_room(&self, room_id: &RoomId) -> Option<Arc<RwLock<Room>>> {
+        self.invited_rooms.read().await.get(room_id).cloned()
+    }
+
+    /// Returns the invited rooms this client knows about.
+    ///
+    /// A `HashMap` of room id to `matrix::models::Room`
+    pub fn invited_rooms(&self) -> Arc<RwLock<HashMap<RoomId, Arc<tokio::sync::RwLock<Room>>>>> {
+        self.invited_rooms.clone()
+    }
+
+    pub(crate) async fn get_or_create_left_room(&self, room_id: &RoomId) -> Arc<RwLock<Room>> {
         #[allow(clippy::or_fun_call)]
-        self.lefted_rooms
+        let mut rooms = self.left_rooms.write().await;
+        rooms
             .entry(room_id.clone())
             .or_insert(Arc::new(RwLock::new(Room::new(
                 room_id,
                 &self
                     .session
+                    .read()
+                    .await
                     .as_ref()
                     .expect("Receiving events while not being logged in")
                     .user_id,
             ))))
-    }
-
-    pub(crate) fn get_left_room(&self, room_id: &RoomId) -> Option<&Arc<RwLock<Room>>> {
-        self.lefted_rooms.get(room_id)
+            .clone()
+    }
+
+    /// Get an left room with the given room id.
+    ///
+    /// # Arguments
+    ///
+    /// `room_id` - The unique id of the room that should be fetched.
+    pub(crate) async fn get_left_room(&self, room_id: &RoomId) -> Option<Arc<RwLock<Room>>> {
+        self.left_rooms.read().await.get(room_id).cloned()
+    }
+
+    /// Returns the left rooms this client knows about.
+    ///
+    /// A `HashMap` of room id to `matrix::models::Room`
+    pub fn left_rooms(&self) -> Arc<RwLock<HashMap<RoomId, Arc<tokio::sync::RwLock<Room>>>>> {
+        self.left_rooms.clone()
     }
 
     /// Handle a m.ignored_user_list event, updating the room state if necessary.
@@ -477,12 +453,8 @@
                     }
                 }
 
-<<<<<<< HEAD
-                let mut room = self.get_or_create_joined_room(&room_id).write().await;
-=======
-                let room_lock = self.get_or_create_room(&room_id).await;
+                let room_lock = self.get_or_create_joined_room(&room_id).await;
                 let mut room = room_lock.write().await;
->>>>>>> e9d6e28e
                 (decrypted_event, room.receive_timeline_event(&e))
             }
             _ => (None, false),
@@ -499,13 +471,9 @@
     /// * `room_id` - The unique id of the room the event belongs to.
     ///
     /// * `event` - The event that should be handled by the client.
-<<<<<<< HEAD
-    pub async fn receive_joined_state_event(
-        &mut self,
-        room_id: &RoomId,
-        event: &StateEvent,
-    ) -> bool {
-        let mut room = self.get_or_create_joined_room(room_id).write().await;
+    pub async fn receive_joined_state_event(&self, room_id: &RoomId, event: &StateEvent) -> bool {
+        let room_lock = self.get_or_create_joined_room(room_id).await;
+        let mut room = room_lock.write().await;
         room.receive_state_event(event)
     }
 
@@ -520,11 +488,12 @@
     ///
     /// * `event` - A `AnyStrippedStateEvent` that should be handled by the client.
     pub async fn receive_invite_state_event(
-        &mut self,
+        &self,
         room_id: &RoomId,
         event: &AnyStrippedStateEvent,
     ) -> bool {
-        let mut room = self.get_or_create_invited_room(room_id).write().await;
+        let room_lock = self.get_or_create_invited_room(room_id).await;
+        let mut room = room_lock.write().await;
         room.receive_stripped_state_event(event)
     }
 
@@ -539,7 +508,7 @@
     ///
     /// * `event` - The event that should be handled by the client.
     pub async fn receive_left_timeline_event(
-        &mut self,
+        &self,
         room_id: &RoomId,
         event: &mut EventJson<RoomEvent>,
     ) -> (Option<EventJson<RoomEvent>>, bool) {
@@ -563,7 +532,8 @@
                     }
                 }
 
-                let mut room = self.get_or_create_left_room(&room_id).write().await;
+                let room_lock = self.get_or_create_left_room(room_id).await;
+                let mut room = room_lock.write().await;
                 (decrypted_event, room.receive_timeline_event(&e))
             }
             _ => (None, false),
@@ -580,13 +550,9 @@
     /// * `room_id` - The unique id of the room the event belongs to.
     ///
     /// * `event` - The event that should be handled by the client.
-    pub async fn receive_left_state_event(&mut self, room_id: &RoomId, event: &StateEvent) -> bool {
-        let mut room = self.get_or_create_left_room(room_id).write().await;
-=======
-    pub async fn receive_joined_state_event(&self, room_id: &RoomId, event: &StateEvent) -> bool {
-        let room_lock = self.get_or_create_room(room_id).await;
+    pub async fn receive_left_state_event(&self, room_id: &RoomId, event: &StateEvent) -> bool {
+        let room_lock = self.get_or_create_left_room(room_id).await;
         let mut room = room_lock.write().await;
->>>>>>> e9d6e28e
         room.receive_state_event(event)
     }
 
@@ -602,11 +568,7 @@
     /// * `event` - The event that should be handled by the client.
     pub async fn receive_presence_event(&self, room_id: &RoomId, event: &PresenceEvent) -> bool {
         // this should be the room that was just created in the `Client::sync` loop.
-<<<<<<< HEAD
-        if let Some(room) = self.get_joined_room(room_id) {
-=======
         if let Some(room) = self.get_joined_room(room_id).await {
->>>>>>> e9d6e28e
             let mut room = room.write().await;
             room.receive_presence_event(event)
         } else {
@@ -690,10 +652,36 @@
             }
         }
 
+        // when events change state updated signals to state store to update database
+        let mut updated = self.iter_joined_rooms(response).await?;
+
+        if self.iter_invited_rooms(&response).await? {
+            updated = true;
+        }
+
+        if self.iter_left_rooms(response).await? {
+            updated = true;
+        }
+
+        if updated {
+            let store = self.state_store.read().await;
+
+            if let Some(store) = store.as_ref() {
+                let state = ClientState::from_base_client(&self).await;
+                store.store_client_state(state).await?;
+            }
+        }
+        Ok(())
+    }
+
+    async fn iter_joined_rooms(
+        &self,
+        response: &mut api::sync::sync_events::Response,
+    ) -> Result<bool> {
         let mut updated = false;
-        for (room_id, room) in &mut response.rooms.join {
+        for (room_id, joined_room) in &mut response.rooms.join {
             let matrix_room = {
-                for event in &room.state.events {
+                for event in &joined_room.state.events {
                     if let Ok(e) = event.deserialize() {
                         if self.receive_joined_state_event(&room_id, &e).await {
                             updated = true;
@@ -701,20 +689,24 @@
                     }
                 }
 
-                self.get_or_create_room(&room_id).await.clone()
+                self.get_or_create_joined_room(&room_id).await.clone()
             };
 
             // RoomSummary contains information for calculating room name
-            matrix_room.write().await.set_room_summary(&room.summary);
+            matrix_room
+                .write()
+                .await
+                .set_room_summary(&joined_room.summary);
 
             // re looping is not ideal here
-            for event in &mut room.state.events {
+            for event in &mut joined_room.state.events {
                 if let Ok(e) = event.deserialize() {
-                    self.emit_state_event(&room_id, &e).await;
-                }
-            }
-
-            for mut event in &mut room.timeline.events {
+                    self.emit_state_event(&room_id, &e, RoomStateType::Joined)
+                        .await;
+                }
+            }
+
+            for mut event in &mut joined_room.timeline.events {
                 let decrypted_event = {
                     let (decrypt_ev, timeline_update) = self
                         .receive_joined_timeline_event(room_id, &mut event)
@@ -730,19 +722,21 @@
                 }
 
                 if let Ok(e) = event.deserialize() {
-                    self.emit_timeline_event(&room_id, &e).await;
+                    self.emit_timeline_event(&room_id, &e, RoomStateType::Joined)
+                        .await;
                 }
             }
 
             // look at AccountData to further cut down users by collecting ignored users
-            if let Some(account_data) = &room.account_data {
+            if let Some(account_data) = &joined_room.account_data {
                 for account_data in &account_data.events {
                     {
                         if let Ok(e) = account_data.deserialize() {
                             if self.receive_account_data_event(&room_id, &e).await {
                                 updated = true;
                             }
-                            self.emit_account_data_event(room_id, &e).await;
+                            self.emit_account_data_event(room_id, &e, RoomStateType::Joined)
+                                .await;
                         }
                     }
                 }
@@ -758,43 +752,126 @@
                             updated = true;
                         }
 
-                        self.emit_presence_event(&room_id, &e).await;
+                        self.emit_presence_event(&room_id, &e, RoomStateType::Joined)
+                            .await;
                     }
                 }
             }
 
-            for ephemeral in &mut room.ephemeral.events {
+            for ephemeral in &mut joined_room.ephemeral.events {
                 {
                     if let Ok(e) = ephemeral.deserialize() {
                         if self.receive_ephemeral_event(&room_id, &e).await {
                             updated = true;
                         }
 
-                        self.emit_ephemeral_event(&room_id, &e).await;
+                        self.emit_ephemeral_event(&room_id, &e, RoomStateType::Joined)
+                            .await;
                     }
                 }
             }
 
             if updated {
-                let store = self.state_store.read().await;
-
-                if let Some(store) = store.as_ref() {
+                if let Some(store) = self.state_store.read().await.as_ref() {
                     store
                         .store_room_state(matrix_room.read().await.deref())
                         .await?;
                 }
             }
         }
-
-        if updated {
-            let store = self.state_store.read().await;
-
-            if let Some(store) = store.as_ref() {
-                let state = ClientState::from_base_client(&self).await;
-                store.store_client_state(state).await?;
-            }
-        }
-        Ok(())
+        Ok(updated)
+    }
+
+    async fn iter_left_rooms(
+        &self,
+        response: &mut api::sync::sync_events::Response,
+    ) -> Result<bool> {
+        let mut updated = false;
+        for (room_id, left_room) in &mut response.rooms.leave {
+            let matrix_room = {
+                for event in &left_room.state.events {
+                    if let Ok(e) = event.deserialize() {
+                        if self.receive_left_state_event(&room_id, &e).await {
+                            updated = true;
+                        }
+                    }
+                }
+
+                self.get_or_create_left_room(&room_id).await.clone()
+            };
+
+            for event in &mut left_room.state.events {
+                if let Ok(e) = event.deserialize() {
+                    self.emit_state_event(&room_id, &e, RoomStateType::Left)
+                        .await;
+                }
+            }
+
+            for mut event in &mut left_room.timeline.events {
+                let decrypted_event = {
+                    let (decrypt_ev, timeline_update) =
+                        self.receive_left_timeline_event(room_id, &mut event).await;
+                    if timeline_update {
+                        updated = true;
+                    };
+                    decrypt_ev
+                };
+
+                if let Some(e) = decrypted_event {
+                    *event = e;
+                }
+
+                if let Ok(e) = event.deserialize() {
+                    self.emit_timeline_event(&room_id, &e, RoomStateType::Left)
+                        .await;
+                }
+            }
+
+            if updated {
+                if let Some(store) = self.state_store.read().await.as_ref() {
+                    store
+                        .store_room_state(matrix_room.read().await.deref())
+                        .await?;
+                }
+            }
+        }
+        Ok(updated)
+    }
+
+    async fn iter_invited_rooms(
+        &self,
+        response: &api::sync::sync_events::Response,
+    ) -> Result<bool> {
+        let mut updated = false;
+        for (room_id, invited_room) in &response.rooms.invite {
+            let matrix_room = {
+                for event in &invited_room.invite_state.events {
+                    if let Ok(e) = event.deserialize() {
+                        if self.receive_invite_state_event(&room_id, &e).await {
+                            updated = true;
+                        }
+                    }
+                }
+
+                self.get_or_create_left_room(&room_id).await.clone()
+            };
+
+            for event in &invited_room.invite_state.events {
+                if let Ok(e) = event.deserialize() {
+                    self.emit_stripped_state_event(&room_id, &e, RoomStateType::Invited)
+                        .await;
+                }
+            }
+
+            if updated {
+                if let Some(store) = self.state_store.read().await.as_ref() {
+                    store
+                        .store_room_state(matrix_room.read().await.deref())
+                        .await?;
+                }
+            }
+        }
+        Ok(updated)
     }
 
     /// Should account or one-time keys be uploaded to the server.
@@ -864,11 +941,7 @@
         &self,
         room_id: &RoomId,
     ) -> Result<Vec<send_event_to_device::Request>> {
-<<<<<<< HEAD
-        let room = self.get_joined_room(room_id).expect("No room found");
-=======
         let room = self.get_joined_room(room_id).await.expect("No room found");
->>>>>>> e9d6e28e
         let mut olm = self.olm.lock().await;
 
         match &mut *olm {
@@ -985,121 +1058,12 @@
         Ok(())
     }
 
-<<<<<<< HEAD
     pub(crate) async fn emit_timeline_event(
         &self,
         room_id: &RoomId,
         event: &RoomEvent,
         room_state: RoomStateType,
     ) {
-        emit_event!(
-            self, room_id, event, room_state,
-            RoomEvent::RoomMember => on_room_member,
-            RoomEvent::RoomName => on_room_name,
-            RoomEvent::RoomCanonicalAlias => on_room_canonical_alias,
-            RoomEvent::RoomAliases => on_room_aliases,
-            RoomEvent::RoomAvatar => on_room_avatar,
-            RoomEvent::RoomMessage => on_room_message,
-            RoomEvent::RoomMessageFeedback => on_room_message_feedback,
-            RoomEvent::RoomRedaction => on_room_redaction,
-            RoomEvent::RoomPowerLevels => on_room_power_levels,
-            RoomEvent::RoomTombstone => on_room_tombstone,
-        );
-    }
-
-    pub(crate) async fn emit_stripped_state_event(
-        &self,
-        room_id: &RoomId,
-        event: &AnyStrippedStateEvent,
-        room_state: RoomStateType,
-    ) {
-        emit_event!(
-            self, room_id, event, room_state,
-            AnyStrippedStateEvent::RoomMember => on_stripped_state_member,
-            AnyStrippedStateEvent::RoomName => on_stripped_state_name,
-            AnyStrippedStateEvent::RoomCanonicalAlias => on_stripped_state_canonical_alias,
-            AnyStrippedStateEvent::RoomAliases => on_stripped_state_aliases,
-            AnyStrippedStateEvent::RoomAvatar => on_stripped_state_avatar,
-        );
-    }
-
-    pub(crate) async fn emit_state_event(
-        &self,
-        room_id: &RoomId,
-        event: &StateEvent,
-        room_state: RoomStateType,
-    ) {
-        emit_event!(
-            self, room_id, event, room_state,
-            StateEvent::RoomMember => on_state_member,
-            StateEvent::RoomName => on_state_name,
-            StateEvent::RoomCanonicalAlias => on_state_canonical_alias,
-            StateEvent::RoomAliases => on_state_aliases,
-            StateEvent::RoomAvatar => on_state_avatar,
-            StateEvent::RoomPowerLevels => on_state_power_levels,
-            StateEvent::RoomTombstone => on_room_tombstone,
-        );
-    }
-
-    pub(crate) async fn emit_account_data_event(
-        &self,
-        room_id: &RoomId,
-        event: &NonRoomEvent,
-        room_state: RoomStateType,
-    ) {
-        emit_event!(
-            self, room_id, event, room_state,
-            NonRoomEvent::Presence => on_account_presence,
-            NonRoomEvent::IgnoredUserList => on_account_ignored_users,
-            NonRoomEvent::PushRules => on_account_push_rules,
-            NonRoomEvent::FullyRead => on_account_data_fully_read,
-        );
-    }
-
-    pub(crate) async fn emit_ephemeral_event(
-        &self,
-        room_id: &RoomId,
-        event: &NonRoomEvent,
-        room_state: RoomStateType,
-    ) {
-        emit_event!(
-            self, room_id, event, room_state,
-            NonRoomEvent::Presence => on_account_presence,
-            NonRoomEvent::IgnoredUserList => on_account_ignored_users,
-            NonRoomEvent::PushRules => on_account_push_rules,
-            NonRoomEvent::FullyRead => on_account_data_fully_read,
-        );
-    }
-
-    pub(crate) async fn emit_presence_event(
-        &self,
-        room_id: &RoomId,
-        event: &PresenceEvent,
-        room_state: RoomStateType,
-    ) {
-        if let Some(ee) = &self.event_emitter {
-            match room_state {
-                RoomStateType::Invited => {
-                    if let Some(room) = self.get_invited_room(&room_id) {
-                        ee.on_presence_event(RoomState::Invited(Arc::clone(&room)), &event)
-                            .await;
-                    }
-                }
-                RoomStateType::Joined => {
-                    if let Some(room) = self.get_joined_room(&room_id) {
-                        ee.on_presence_event(RoomState::Joined(Arc::clone(&room)), &event)
-                            .await;
-                    }
-                }
-                RoomStateType::Left => {
-                    if let Some(room) = self.get_left_room(&room_id) {
-                        ee.on_presence_event(RoomState::Left(Arc::clone(&room)), &event)
-                            .await;
-                    }
-                }
-            }
-=======
-    pub(crate) async fn emit_timeline_event(&self, room_id: &RoomId, event: &RoomEvent) {
         let lock = self.event_emitter.read().await;
         let event_emitter = if let Some(ee) = lock.as_ref() {
             ee
@@ -1107,10 +1071,28 @@
             return;
         };
 
-        let room = if let Some(room) = self.get_joined_room(&room_id).await {
-            Arc::clone(&room)
-        } else {
-            return;
+        let room = match room_state {
+            RoomStateType::Invited => {
+                if let Some(room) = self.get_invited_room(&room_id).await {
+                    RoomState::Invited(Arc::clone(&room))
+                } else {
+                    return;
+                }
+            }
+            RoomStateType::Joined => {
+                if let Some(room) = self.get_joined_room(&room_id).await {
+                    RoomState::Joined(Arc::clone(&room))
+                } else {
+                    return;
+                }
+            }
+            RoomStateType::Left => {
+                if let Some(room) = self.get_left_room(&room_id).await {
+                    RoomState::Left(Arc::clone(&room))
+                } else {
+                    return;
+                }
+            }
         };
 
         match event {
@@ -1140,7 +1122,12 @@
         }
     }
 
-    pub(crate) async fn emit_state_event(&self, room_id: &RoomId, event: &StateEvent) {
+    pub(crate) async fn emit_state_event(
+        &self,
+        room_id: &RoomId,
+        event: &StateEvent,
+        room_state: RoomStateType,
+    ) {
         let lock = self.event_emitter.read().await;
         let event_emitter = if let Some(ee) = lock.as_ref() {
             ee
@@ -1148,10 +1135,28 @@
             return;
         };
 
-        let room = if let Some(room) = self.get_joined_room(&room_id).await {
-            Arc::clone(&room)
-        } else {
-            return;
+        let room = match room_state {
+            RoomStateType::Invited => {
+                if let Some(room) = self.get_invited_room(&room_id).await {
+                    RoomState::Invited(Arc::clone(&room))
+                } else {
+                    return;
+                }
+            }
+            RoomStateType::Joined => {
+                if let Some(room) = self.get_joined_room(&room_id).await {
+                    RoomState::Joined(Arc::clone(&room))
+                } else {
+                    return;
+                }
+            }
+            RoomStateType::Left => {
+                if let Some(room) = self.get_left_room(&room_id).await {
+                    RoomState::Left(Arc::clone(&room))
+                } else {
+                    return;
+                }
+            }
         };
 
         match event {
@@ -1177,7 +1182,12 @@
         }
     }
 
-    pub(crate) async fn emit_account_data_event(&self, room_id: &RoomId, event: &NonRoomEvent) {
+    pub(crate) async fn emit_stripped_state_event(
+        &self,
+        room_id: &RoomId,
+        event: &AnyStrippedStateEvent,
+        room_state: RoomStateType,
+    ) {
         let lock = self.event_emitter.read().await;
         let event_emitter = if let Some(ee) = lock.as_ref() {
             ee
@@ -1185,32 +1195,70 @@
             return;
         };
 
-        let room = if let Some(room) = self.get_joined_room(&room_id).await {
-            Arc::clone(&room)
-        } else {
-            return;
+        let room = match room_state {
+            RoomStateType::Invited => {
+                if let Some(room) = self.get_invited_room(&room_id).await {
+                    RoomState::Invited(Arc::clone(&room))
+                } else {
+                    return;
+                }
+            }
+            RoomStateType::Joined => {
+                if let Some(room) = self.get_joined_room(&room_id).await {
+                    RoomState::Joined(Arc::clone(&room))
+                } else {
+                    return;
+                }
+            }
+            RoomStateType::Left => {
+                if let Some(room) = self.get_left_room(&room_id).await {
+                    RoomState::Left(Arc::clone(&room))
+                } else {
+                    return;
+                }
+            }
         };
 
         match event {
-            NonRoomEvent::Presence(presence) => {
-                event_emitter.on_account_presence(room, &presence).await
-            }
-            NonRoomEvent::IgnoredUserList(ignored) => {
-                event_emitter.on_account_ignored_users(room, &ignored).await
-            }
-            NonRoomEvent::PushRules(rules) => {
-                event_emitter.on_account_push_rules(room, &rules).await
-            }
-            NonRoomEvent::FullyRead(full_read) => {
+            AnyStrippedStateEvent::RoomMember(member) => {
+                event_emitter.on_stripped_state_member(room, &member).await
+            }
+            AnyStrippedStateEvent::RoomName(name) => {
+                event_emitter.on_stripped_state_name(room, &name).await
+            }
+            AnyStrippedStateEvent::RoomCanonicalAlias(canonical) => {
                 event_emitter
-                    .on_account_data_fully_read(room, &full_read)
+                    .on_stripped_state_canonical_alias(room, &canonical)
                     .await
             }
+            AnyStrippedStateEvent::RoomAliases(aliases) => {
+                event_emitter
+                    .on_stripped_state_aliases(room, &aliases)
+                    .await
+            }
+            AnyStrippedStateEvent::RoomAvatar(avatar) => {
+                event_emitter.on_stripped_state_avatar(room, &avatar).await
+            }
+            AnyStrippedStateEvent::RoomPowerLevels(power) => {
+                event_emitter
+                    .on_stripped_state_power_levels(room, &power)
+                    .await
+            }
+            AnyStrippedStateEvent::RoomJoinRules(rules) => {
+                event_emitter
+                    .on_stripped_state_join_rules(room, &rules)
+                    .await
+            }
             _ => {}
         }
     }
 
-    pub(crate) async fn emit_ephemeral_event(&self, room_id: &RoomId, event: &NonRoomEvent) {
+    pub(crate) async fn emit_account_data_event(
+        &self,
+        room_id: &RoomId,
+        event: &NonRoomEvent,
+        room_state: RoomStateType,
+    ) {
         let lock = self.event_emitter.read().await;
         let event_emitter = if let Some(ee) = lock.as_ref() {
             ee
@@ -1218,10 +1266,28 @@
             return;
         };
 
-        let room = if let Some(room) = self.get_joined_room(&room_id).await {
-            Arc::clone(&room)
-        } else {
-            return;
+        let room = match room_state {
+            RoomStateType::Invited => {
+                if let Some(room) = self.get_invited_room(&room_id).await {
+                    RoomState::Invited(Arc::clone(&room))
+                } else {
+                    return;
+                }
+            }
+            RoomStateType::Joined => {
+                if let Some(room) = self.get_joined_room(&room_id).await {
+                    RoomState::Joined(Arc::clone(&room))
+                } else {
+                    return;
+                }
+            }
+            RoomStateType::Left => {
+                if let Some(room) = self.get_left_room(&room_id).await {
+                    RoomState::Left(Arc::clone(&room))
+                } else {
+                    return;
+                }
+            }
         };
 
         match event {
@@ -1243,12 +1309,93 @@
         }
     }
 
-    pub(crate) async fn emit_presence_event(&self, room_id: &RoomId, event: &PresenceEvent) {
+    pub(crate) async fn emit_ephemeral_event(
+        &self,
+        room_id: &RoomId,
+        event: &NonRoomEvent,
+        room_state: RoomStateType,
+    ) {
+        let lock = self.event_emitter.read().await;
+        let event_emitter = if let Some(ee) = lock.as_ref() {
+            ee
+        } else {
+            return;
+        };
+
+        let room = match room_state {
+            RoomStateType::Invited => {
+                if let Some(room) = self.get_invited_room(&room_id).await {
+                    RoomState::Invited(Arc::clone(&room))
+                } else {
+                    return;
+                }
+            }
+            RoomStateType::Joined => {
+                if let Some(room) = self.get_joined_room(&room_id).await {
+                    RoomState::Joined(Arc::clone(&room))
+                } else {
+                    return;
+                }
+            }
+            RoomStateType::Left => {
+                if let Some(room) = self.get_left_room(&room_id).await {
+                    RoomState::Left(Arc::clone(&room))
+                } else {
+                    return;
+                }
+            }
+        };
+
+        match event {
+            NonRoomEvent::Presence(presence) => {
+                event_emitter.on_account_presence(room, &presence).await
+            }
+            NonRoomEvent::IgnoredUserList(ignored) => {
+                event_emitter.on_account_ignored_users(room, &ignored).await
+            }
+            NonRoomEvent::PushRules(rules) => {
+                event_emitter.on_account_push_rules(room, &rules).await
+            }
+            NonRoomEvent::FullyRead(full_read) => {
+                event_emitter
+                    .on_account_data_fully_read(room, &full_read)
+                    .await
+            }
+            _ => {}
+        }
+    }
+
+    pub(crate) async fn emit_presence_event(
+        &self,
+        room_id: &RoomId,
+        event: &PresenceEvent,
+        room_state: RoomStateType,
+    ) {
+        let room = match room_state {
+            RoomStateType::Invited => {
+                if let Some(room) = self.get_invited_room(&room_id).await {
+                    RoomState::Invited(Arc::clone(&room))
+                } else {
+                    return;
+                }
+            }
+            RoomStateType::Joined => {
+                if let Some(room) = self.get_joined_room(&room_id).await {
+                    RoomState::Joined(Arc::clone(&room))
+                } else {
+                    return;
+                }
+            }
+            RoomStateType::Left => {
+                if let Some(room) = self.get_left_room(&room_id).await {
+                    RoomState::Left(Arc::clone(&room))
+                } else {
+                    return;
+                }
+            }
+        };
         if let Some(ee) = &self.event_emitter.read().await.as_ref() {
-            if let Some(room) = self.get_joined_room(&room_id).await {
-                ee.on_presence_event(Arc::clone(&room), &event).await;
-            }
->>>>>>> e9d6e28e
+            ee.on_presence_event(room, &event).await;
         }
     }
 }
