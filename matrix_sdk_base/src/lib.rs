--- conflicted
+++ resolved
@@ -41,10 +41,6 @@
 #[cfg(feature = "encryption")]
 pub use matrix_sdk_crypto::{Device, TrustState};
 pub use models::Room;
-<<<<<<< HEAD
-pub use state::{AllRooms, JsonStore, StateStore};
-=======
 #[cfg(not(target_arch = "wasm32"))]
 pub use state::JsonStore;
-pub use state::StateStore;
->>>>>>> 1241fd71
+pub use state::StateStore;